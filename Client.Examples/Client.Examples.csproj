﻿<Project Sdk="Microsoft.NET.Sdk">

    <PropertyGroup>
        <OutputType>Exe</OutputType>
        <TargetFrameworks>net5.0;net6.0;net7.0</TargetFrameworks>
        <LangVersion>latest</LangVersion>
    </PropertyGroup>

    <ItemGroup>
        <None Update="Resources\**" CopyToOutputDirectory="PreserveNewest"/>
    </ItemGroup>

<<<<<<< HEAD
    <ItemGroup>
        <PackageReference Include="Microsoft.Extensions.Configuration.FileExtensions" Version="7.0.0"/>
        <PackageReference Include="Newtonsoft.Json" version="13.0.3"/>
        <PackageReference Include="NLog" Version="5.1.4"/>
        <PackageReference Include="NLog.Extensions.Logging" Version="5.2.3"/>
        <PackageReference Update="StyleCop.Analyzers" Version="1.1.118"/>
    </ItemGroup>
=======
  <ItemGroup>
    <PackageReference Include="Microsoft.Extensions.Configuration.FileExtensions" Version="7.0.0" />
    <PackageReference Include="Microsoft.Extensions.DependencyInjection" Version="7.0.0" />
    <PackageReference Include="Microsoft.Extensions.Logging" Version="3.1.19" />
    <PackageReference Include="Newtonsoft.Json" version="13.0.3" />
    <PackageReference Include="NLog" Version="5.1.5" />
    <PackageReference Include="NLog.Extensions.Logging" Version="5.2.3" />
    <PackageReference Update="StyleCop.Analyzers" Version="1.1.118" />
  </ItemGroup>
>>>>>>> aa06a266

    <ItemGroup>
        <ProjectReference Include="..\Client\Client.csproj"/>
    </ItemGroup>

    <ItemGroup>
        <Content Include="NLog.config">
            <CopyToOutputDirectory>Always</CopyToOutputDirectory>
        </Content>
    </ItemGroup>

</Project><|MERGE_RESOLUTION|>--- conflicted
+++ resolved
@@ -10,26 +10,13 @@
         <None Update="Resources\**" CopyToOutputDirectory="PreserveNewest"/>
     </ItemGroup>
 
-<<<<<<< HEAD
     <ItemGroup>
         <PackageReference Include="Microsoft.Extensions.Configuration.FileExtensions" Version="7.0.0"/>
         <PackageReference Include="Newtonsoft.Json" version="13.0.3"/>
-        <PackageReference Include="NLog" Version="5.1.4"/>
+        <PackageReference Include="NLog" Version="5.1.5"/>
         <PackageReference Include="NLog.Extensions.Logging" Version="5.2.3"/>
         <PackageReference Update="StyleCop.Analyzers" Version="1.1.118"/>
     </ItemGroup>
-=======
-  <ItemGroup>
-    <PackageReference Include="Microsoft.Extensions.Configuration.FileExtensions" Version="7.0.0" />
-    <PackageReference Include="Microsoft.Extensions.DependencyInjection" Version="7.0.0" />
-    <PackageReference Include="Microsoft.Extensions.Logging" Version="3.1.19" />
-    <PackageReference Include="Newtonsoft.Json" version="13.0.3" />
-    <PackageReference Include="NLog" Version="5.1.5" />
-    <PackageReference Include="NLog.Extensions.Logging" Version="5.2.3" />
-    <PackageReference Update="StyleCop.Analyzers" Version="1.1.118" />
-  </ItemGroup>
->>>>>>> aa06a266
-
     <ItemGroup>
         <ProjectReference Include="..\Client\Client.csproj"/>
     </ItemGroup>
