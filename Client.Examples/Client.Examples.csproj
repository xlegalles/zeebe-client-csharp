--- conflicted
+++ resolved
@@ -1,27 +1,15 @@
 ﻿<Project Sdk="Microsoft.NET.Sdk">
 
-    <PropertyGroup>
-        <OutputType>Exe</OutputType>
-        <TargetFrameworks>net5.0;net6.0;net7.0</TargetFrameworks>
-        <LangVersion>latest</LangVersion>
-    </PropertyGroup>
+  <PropertyGroup>
+    <OutputType>Exe</OutputType>
+    <TargetFramework>netcoreapp3.1</TargetFramework>
+    <LangVersion>latest</LangVersion>
+  </PropertyGroup>
 
-    <ItemGroup>
-        <None Update="Resources\**" CopyToOutputDirectory="PreserveNewest"/>
-    </ItemGroup>
+  <ItemGroup>
+    <None Update="Resources\**" CopyToOutputDirectory="PreserveNewest" />
+  </ItemGroup>
 
-<<<<<<< HEAD
-    <ItemGroup>
-        <PackageReference Include="Microsoft.Extensions.Configuration.FileExtensions" Version="7.0.0"/>
-        <PackageReference Include="Newtonsoft.Json" version="13.0.3"/>
-        <PackageReference Include="NLog" Version="5.1.5"/>
-        <PackageReference Include="NLog.Extensions.Logging" Version="5.2.5"/>
-        <PackageReference Update="StyleCop.Analyzers" Version="1.1.118"/>
-    </ItemGroup>
-    <ItemGroup>
-        <ProjectReference Include="..\Client\Client.csproj"/>
-    </ItemGroup>
-=======
   <ItemGroup>
     <PackageReference Include="Microsoft.Extensions.Configuration.FileExtensions" Version="7.0.0" />
     <PackageReference Include="Microsoft.Extensions.DependencyInjection" Version="7.0.0" />
@@ -31,12 +19,15 @@
     <PackageReference Include="NLog.Extensions.Logging" Version="5.3.0" />
     <PackageReference Update="StyleCop.Analyzers" Version="1.1.118" />
   </ItemGroup>
->>>>>>> 59b31a32
 
-    <ItemGroup>
-        <Content Include="NLog.config">
-            <CopyToOutputDirectory>Always</CopyToOutputDirectory>
-        </Content>
-    </ItemGroup>
+  <ItemGroup>
+    <ProjectReference Include="..\Client\Client.csproj" />
+  </ItemGroup>
+
+  <ItemGroup>
+    <Content Include="NLog.config">
+      <CopyToOutputDirectory>Always</CopyToOutputDirectory>
+    </Content>
+  </ItemGroup>
 
 </Project>