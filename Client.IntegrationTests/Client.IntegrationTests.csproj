--- conflicted
+++ resolved
@@ -5,10 +5,9 @@
         <IsPackable>false</IsPackable>
     </PropertyGroup>
 
-<<<<<<< HEAD
     <ItemGroup>
         <PackageReference Include="Newtonsoft.Json" Version="13.0.3"/>
-        <PackageReference Include="NLog" Version="5.1.4"/>
+        <PackageReference Include="NLog" Version="5.1.5"/>
         <PackageReference Include="NLog.Extensions.Logging" Version="5.2.3"/>
         <PackageReference Include="nunit" Version="3.13.3"/>
         <PackageReference Include="NUnit3TestAdapter" Version="4.4.2"/>
@@ -16,19 +15,6 @@
         <PackageReference Include="TestContainers" Version="3.0.0"/>
         <PackageReference Update="StyleCop.Analyzers" Version="1.1.118"/>
     </ItemGroup>
-=======
-  <ItemGroup>
-    <PackageReference Include="Microsoft.Extensions.Logging" Version="3.1.19" />
-    <PackageReference Include="Newtonsoft.Json" Version="13.0.3" />
-    <PackageReference Include="NLog" Version="5.1.5" />
-    <PackageReference Include="NLog.Extensions.Logging" Version="5.2.3" />
-    <PackageReference Include="nunit" Version="3.13.3" />
-    <PackageReference Include="NUnit3TestAdapter" Version="4.4.2" />
-    <PackageReference Include="Microsoft.NET.Test.Sdk" Version="17.6.0" />
-    <PackageReference Include="TestContainers" Version="3.0.0" />
-    <PackageReference Update="StyleCop.Analyzers" Version="1.1.118" />
-  </ItemGroup>
->>>>>>> aa06a266
 
     <ItemGroup>
         <Content Include="NLog.config">
