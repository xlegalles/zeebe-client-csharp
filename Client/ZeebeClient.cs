--- conflicted
+++ resolved
@@ -50,14 +50,8 @@
     private volatile Gateway.GatewayClient gatewayClient;
     private readonly IAsyncRetryStrategy asyncRetryStrategy;
 
-<<<<<<< HEAD
-    internal ZeebeClient(string address, TimeSpan? keepAlive, Func<int, TimeSpan> sleepDurationProvider, ILoggerFactory? loggerFactory = null,
-        GrpcChannel? grpcChannel = null)
-        : this(address, ChannelCredentials.Insecure, keepAlive, sleepDurationProvider, loggerFactory, grpcChannel: grpcChannel)
-=======
     internal ZeebeClient(string address, TimeSpan? keepAlive, Func<int, TimeSpan>? sleepDurationProvider, ILoggerFactory? loggerFactory = null)
         : this(address, ChannelCredentials.Insecure, keepAlive, sleepDurationProvider, loggerFactory)
->>>>>>> 9412a51b
     { }
 
     internal ZeebeClient(string address,
@@ -66,12 +60,7 @@
         Func<int, TimeSpan>? sleepDurationProvider,
         ILoggerFactory? loggerFactory = null,
         X509Certificate2? certificate = null,
-<<<<<<< HEAD
-        bool allowUntrusted = false,
-        GrpcChannel? grpcChannel = null)
-=======
         bool allowUntrusted = false)
->>>>>>> 9412a51b
     {
         this.loggerFactory = loggerFactory;
         var logger = loggerFactory?.CreateLogger<ZeebeClient>();
@@ -89,11 +78,7 @@
             sslOptions.RemoteCertificateValidationCallback = (_, _, _, _) => true;
         }
 
-<<<<<<< HEAD
-        channelToGateway = grpcChannel ?? BuildChannelToGateway();
-=======
         channelToGateway = BuildChannelToGateway();
->>>>>>> 9412a51b
 
         var callInvoker = channelToGateway.Intercept(new UserAgentInterceptor());
         gatewayClient = new Gateway.GatewayClient(callInvoker);
