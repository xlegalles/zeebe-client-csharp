﻿//
//    Copyright (c) 2018 camunda services GmbH (info@camunda.com)
//
//    Licensed under the Apache License, Version 2.0 (the "License");
//    you may not use this file except in compliance with the License.
//    You may obtain a copy of the License at
//
//        http://www.apache.org/licenses/LICENSE-2.0
//
//    Unless required by applicable law or agreed to in writing, software
//    distributed under the License is distributed on an "AS IS" BASIS,
//    WITHOUT WARRANTIES OR CONDITIONS OF ANY KIND, either express or implied.
//    See the License for the specific language governing permissions and
//    limitations under the License.

using System;
using System.Collections.Generic;
using System.Threading.Tasks;
using Zeebe.Client.Api.Commands;
using Zeebe.Client.Api.Responses;

namespace Zeebe.Client.Api.Worker;

public interface IJobWorkerBuilderStep1
{
    /// <summary>
    /// Set the type of jobs to work on.
    /// </summary>
<<<<<<< HEAD
    /// <param name="type">the type of jobs (e.g. "payment")</param>
    /// <returns>the builder for this worker</returns>
=======
    /// <param name="type">the type of jobs (e.g. "payment").</param>
    /// <returns>the builder for this worker.</returns>
>>>>>>> 8e6cf59e
    IJobWorkerBuilderStep2 JobType(string type);
}

/// <summary>
/// The job handler which contains the business logic.
/// </summary>
<<<<<<< HEAD
/// <param name="client">the job client to complete or fail the job</param>
/// <param name="activatedJob">the job, which was activated by the worker</param>
=======
/// <param name="client">the job client to complete or fail the job.</param>
/// <param name="activatedJob">the job, which was activated by the worker.</param>
>>>>>>> 8e6cf59e
public delegate void JobHandler(IJobClient client, IJob activatedJob);

/// <summary>
/// The asynchronous job handler which contains the business logic.
/// </summary>
<<<<<<< HEAD
/// <param name="client">the job client to complete or fail the job</param>
/// <param name="activatedJob">the job, which was activated by the worker</param>
=======
/// <param name="client">the job client to complete or fail the job.</param>
/// <param name="activatedJob">the job, which was activated by the worker.</param>
>>>>>>> 8e6cf59e
/// <returns>A <see cref="Task"/> representing the asynchronous operation.</returns>
public delegate Task AsyncJobHandler(IJobClient client, IJob activatedJob);

public interface IJobWorkerBuilderStep2
{
    /// <summary>
    /// Set the handler to process the jobs. At the end of the processing, the handler can
    /// complete the job or mark it as failed.
    /// </summary>
    ///
    /// <example>
    /// <para>
    /// Example JobHandler implementation:
    /// </para>
    ///
    /// <code>
    /// var handler = (client, job) =>
    ///   {
    ///     String json = job.Variables;
    ///     // modify variables
    ///
    ///     client
    ///          .CompleteCommand(job.Key)
    ///          .Variables(json)
    ///          .Send();
    ///   };
    /// </code>
    /// </example>
    /// The handler must be thread-safe.
<<<<<<< HEAD
    /// <param name="handler">the handle to process the jobs</param>
    /// <returns>the builder for this worker</returns>
=======
    /// <param name="handler">the handle to process the jobs.</param>
    /// <returns>the builder for this worker.</returns>
>>>>>>> 8e6cf59e
    IJobWorkerBuilderStep3 Handler(JobHandler handler);

    /// <summary>
    /// Set an async handler to process the jobs asynchronously. At the end of the processing, the handler can
    /// complete the job or mark it as failed.
    /// </summary>
    ///
    /// <example>
    /// <para>
    /// Example JobHandler implementation:
    /// </para>
    ///
    /// <code>
    /// var handler = async (client, job) =>
    ///   {
    ///     String json = job.Variables;
    ///     // modify variables
    ///
    ///     await client
    ///          .CompleteCommand(job.Key)
    ///          .Variables(json)
    ///          .Send();
    ///   };
    /// </code>
    /// </example>
    /// The handler must be thread-safe.
<<<<<<< HEAD
    /// <param name="handler">the handle to process the jobs</param>
    /// <returns>the builder for this worker</returns>
=======
    /// <param name="handler">the handle to process the jobs.</param>
    /// <returns>the builder for this worker.</returns>
>>>>>>> 8e6cf59e
    IJobWorkerBuilderStep3 Handler(AsyncJobHandler handler);
}

public interface IJobWorkerBuilderStep3 : ITenantIdsCommandStep<IJobWorkerBuilderStep3>
{
    /// <summary>
    /// Set the time for how long a job is exclusively assigned for this worker.
    /// </summary>
    /// <para>
    /// In this time, the job can not be assigned by other workers to ensure that only one worker
    /// work on the job. When the time is over then the job can be assigned again by this or other
    /// worker if it's not completed yet.
    /// </para>
    ///
<<<<<<< HEAD
    /// <param name="timeout">the time as time span (e.g. "TimeSpan.FromMinutes(10)")</param>
    /// <returns>the builder for this worker</returns>
=======
    /// <param name="timeout">the time as time span (e.g. "TimeSpan.FromMinutes(10)").</param>
    /// <returns>the builder for this worker.</returns>
>>>>>>> 8e6cf59e
    IJobWorkerBuilderStep3 Timeout(TimeSpan timeout);

    /// <summary>
    /// Set the name of the worker owner.
    /// </summary>
    ///
    /// <para>
    /// This name is used to identify the worker to which a job is exclusively assigned to.
    /// </para>
    ///
<<<<<<< HEAD
    /// <param name="workerName">the name of the worker (e.g. "payment-service")</param>
    /// <returns>the builder for this worker</returns>
=======
    /// <param name="workerName">the name of the worker (e.g. "payment-service").</param>
    /// <returns>the builder for this worker.</returns>
>>>>>>> 8e6cf59e
    IJobWorkerBuilderStep3 Name(string workerName);

    /// <summary>
    /// Set the maximum number of jobs which will be exclusively activated for this worker at the same
    /// time.
    /// </summary>
    /// <para>
    ///     This is used to control the back pressure of the worker. When the maximum is reached then
    ///     the worker will stop activating new jobs in order to not overwhelm the client and give other
    ///     workers the chance to work on the jobs. The worker will try to activate new jobs again when
    ///     jobs are completed (or marked as failed).
    /// </para>
    ///
    /// <para>Considerations:</para>
    ///
    /// <list type="number">
    ///    <item>
    ///        A greater value can avoid situations in which the client waits idle for the broker to
    ///        provide more jobs. This can improve the worker's throughput.
    ///    </item>
    ///    <item>
    ///        The memory used by the worker is linear with respect to this value.
    ///    </item>
    ///    <item>
    ///        The job's timeout starts to run down as soon as the broker pushes the job. Keep in mind
    ///        that the following must hold to ensure fluent job handling:
    ///        <example>
    ///        <code>
    ///            time spent in buffer + time job handler needs until job completion &lt; job timeout
    ///        </code>
    ///        </example>
    ///    </item>
    /// </list>
<<<<<<< HEAD
    /// <param name="maxJobsActive">the maximum jobs active by this worker</param>
    /// <returns>the builder for this worker</returns>
=======
    /// <param name="maxJobsActive">the maximum jobs active by this worker.</param>
    /// <returns>the builder for this worker.</returns>
>>>>>>> 8e6cf59e
    IJobWorkerBuilderStep3 MaxJobsActive(int maxJobsActive);

    /// <summary>
    /// Set a list of variable names which should be fetch on job activation.
    /// </summary>
    /// <para>
    ///    The jobs which are activated by this command will only contain variables from this list.
    /// </para>
    ///
    /// <para>
    ///     This can be used to limit the number of variables of the activated jobs.
    /// </para>
<<<<<<< HEAD
    /// <param name="fetchVariables">list of variables names to fetch on activation</param>
    /// <returns>the builder for this worker</returns>
=======
    /// <param name="fetchVariables">list of variables names to fetch on activation.</param>
    /// <returns>the builder for this worker.</returns>
>>>>>>> 8e6cf59e
    IJobWorkerBuilderStep3 FetchVariables(IList<string> fetchVariables);

    /// <summary>
    /// Set a list of variable names which should be fetch on job activation.
    /// </summary>
    /// <para>
    ///     The jobs which are activated by this command will only contain variables from this list.
    /// </para>
    ///
    /// <para>
    ///     This can be used to limit the number of variables of the activated jobs.
    /// </para>
<<<<<<< HEAD
    /// <param name="fetchVariables">list of variables names to fetch on activation</param>
    /// <returns>the builder for this worker</returns>
=======
    /// <param name="fetchVariables">list of variables names to fetch on activation.</param>
    /// <returns>the builder for this worker.</returns>
>>>>>>> 8e6cf59e
    IJobWorkerBuilderStep3 FetchVariables(params string[] fetchVariables);

    /// <summary>
    /// Set the maximal interval between polling for new jobs.
    /// </summary>
    /// <para>
    ///     A job worker will automatically try to always activate new jobs after completing jobs. If
    ///     no jobs can be activated after completing the worker will periodically poll for new jobs.
    /// </para>
    ///
<<<<<<< HEAD
    /// <param name="pollInterval">the maximal interval to check for new jobs</param>
    /// <returns>the builder for this worker</returns>
=======
    /// <param name="pollInterval">the maximal interval to check for new jobs.</param>
    /// <returns>the builder for this worker.</returns>
>>>>>>> 8e6cf59e
    IJobWorkerBuilderStep3 PollInterval(TimeSpan pollInterval);

    /// <summary>
    /// Set the polling timeout for the job activation.
    /// </summary>
    ///
    /// <para>
    ///     The activate jobs request will be completed when at least one job is activated or after the given requestTimeout.
    /// </para>
<<<<<<< HEAD
    /// <param name="pollingTimeout">the polling timeout (e.g. "TimeSpan.FromMinutes(10)")
    /// </param>
    /// <returns>the builder for this worker</returns>
=======
    /// <param name="pollingTimeout">the polling timeout (e.g. "TimeSpan.FromMinutes(10)").
    /// </param>
    /// <returns>the builder for this worker.</returns>
>>>>>>> 8e6cf59e
    IJobWorkerBuilderStep3 PollingTimeout(TimeSpan pollingTimeout);

    /// <summary>
    /// Enables job worker auto completion.
    /// </summary>
    ///
    /// <para>
    /// This means if the user does not complete or fails the activated job by himself
    /// then the worker will do it.
    /// </para>
<<<<<<< HEAD
    /// <returns>the builder for this worker</returns>
=======
    /// <returns>the builder for this worker.</returns>
>>>>>>> 8e6cf59e
    IJobWorkerBuilderStep3 AutoCompletion();

    /// <summary>
    /// Specifies how many handler threads are used by this job worker.
    /// </summary>
    ///
    /// <para>
    /// The previous defined job handler can be called by multiple threads, to execute more jobs concurrently.
    /// Per default one job handler thread is used by an job worker.
    /// This means the job handler implementation needs to be thread safe.
    /// </para>
    ///
    /// <para>Note: Job polling is done by a separate thread.</para>
<<<<<<< HEAD
    /// <param name="threadCount">handler thread count, needs to be larger then zero</param>
    /// <returns>the builder for this worker</returns>
=======
    /// <param name="threadCount">handler thread count, needs to be larger then zero.</param>
    /// <returns>the builder for this worker.</returns>
>>>>>>> 8e6cf59e
    IJobWorkerBuilderStep3 HandlerThreads(byte threadCount);

    /// <summary>
    /// Open the worker and start to work on available tasks.
    /// </summary>
<<<<<<< HEAD
    /// <returns>the worker</returns>
=======
    /// <returns>the worker.</returns>
>>>>>>> 8e6cf59e
    IJobWorker Open();
}<|MERGE_RESOLUTION|>--- conflicted
+++ resolved
@@ -26,38 +26,23 @@
     /// <summary>
     /// Set the type of jobs to work on.
     /// </summary>
-<<<<<<< HEAD
-    /// <param name="type">the type of jobs (e.g. "payment")</param>
-    /// <returns>the builder for this worker</returns>
-=======
     /// <param name="type">the type of jobs (e.g. "payment").</param>
     /// <returns>the builder for this worker.</returns>
->>>>>>> 8e6cf59e
     IJobWorkerBuilderStep2 JobType(string type);
 }
 
 /// <summary>
 /// The job handler which contains the business logic.
 /// </summary>
-<<<<<<< HEAD
-/// <param name="client">the job client to complete or fail the job</param>
-/// <param name="activatedJob">the job, which was activated by the worker</param>
-=======
 /// <param name="client">the job client to complete or fail the job.</param>
 /// <param name="activatedJob">the job, which was activated by the worker.</param>
->>>>>>> 8e6cf59e
 public delegate void JobHandler(IJobClient client, IJob activatedJob);
 
 /// <summary>
 /// The asynchronous job handler which contains the business logic.
 /// </summary>
-<<<<<<< HEAD
-/// <param name="client">the job client to complete or fail the job</param>
-/// <param name="activatedJob">the job, which was activated by the worker</param>
-=======
 /// <param name="client">the job client to complete or fail the job.</param>
 /// <param name="activatedJob">the job, which was activated by the worker.</param>
->>>>>>> 8e6cf59e
 /// <returns>A <see cref="Task"/> representing the asynchronous operation.</returns>
 public delegate Task AsyncJobHandler(IJobClient client, IJob activatedJob);
 
@@ -87,13 +72,8 @@
     /// </code>
     /// </example>
     /// The handler must be thread-safe.
-<<<<<<< HEAD
-    /// <param name="handler">the handle to process the jobs</param>
-    /// <returns>the builder for this worker</returns>
-=======
     /// <param name="handler">the handle to process the jobs.</param>
     /// <returns>the builder for this worker.</returns>
->>>>>>> 8e6cf59e
     IJobWorkerBuilderStep3 Handler(JobHandler handler);
 
     /// <summary>
@@ -120,13 +100,8 @@
     /// </code>
     /// </example>
     /// The handler must be thread-safe.
-<<<<<<< HEAD
-    /// <param name="handler">the handle to process the jobs</param>
-    /// <returns>the builder for this worker</returns>
-=======
     /// <param name="handler">the handle to process the jobs.</param>
     /// <returns>the builder for this worker.</returns>
->>>>>>> 8e6cf59e
     IJobWorkerBuilderStep3 Handler(AsyncJobHandler handler);
 }
 
@@ -141,13 +116,8 @@
     /// worker if it's not completed yet.
     /// </para>
     ///
-<<<<<<< HEAD
-    /// <param name="timeout">the time as time span (e.g. "TimeSpan.FromMinutes(10)")</param>
-    /// <returns>the builder for this worker</returns>
-=======
     /// <param name="timeout">the time as time span (e.g. "TimeSpan.FromMinutes(10)").</param>
     /// <returns>the builder for this worker.</returns>
->>>>>>> 8e6cf59e
     IJobWorkerBuilderStep3 Timeout(TimeSpan timeout);
 
     /// <summary>
@@ -158,13 +128,8 @@
     /// This name is used to identify the worker to which a job is exclusively assigned to.
     /// </para>
     ///
-<<<<<<< HEAD
-    /// <param name="workerName">the name of the worker (e.g. "payment-service")</param>
-    /// <returns>the builder for this worker</returns>
-=======
     /// <param name="workerName">the name of the worker (e.g. "payment-service").</param>
     /// <returns>the builder for this worker.</returns>
->>>>>>> 8e6cf59e
     IJobWorkerBuilderStep3 Name(string workerName);
 
     /// <summary>
@@ -198,13 +163,8 @@
     ///        </example>
     ///    </item>
     /// </list>
-<<<<<<< HEAD
-    /// <param name="maxJobsActive">the maximum jobs active by this worker</param>
-    /// <returns>the builder for this worker</returns>
-=======
     /// <param name="maxJobsActive">the maximum jobs active by this worker.</param>
     /// <returns>the builder for this worker.</returns>
->>>>>>> 8e6cf59e
     IJobWorkerBuilderStep3 MaxJobsActive(int maxJobsActive);
 
     /// <summary>
@@ -217,13 +177,8 @@
     /// <para>
     ///     This can be used to limit the number of variables of the activated jobs.
     /// </para>
-<<<<<<< HEAD
-    /// <param name="fetchVariables">list of variables names to fetch on activation</param>
-    /// <returns>the builder for this worker</returns>
-=======
     /// <param name="fetchVariables">list of variables names to fetch on activation.</param>
     /// <returns>the builder for this worker.</returns>
->>>>>>> 8e6cf59e
     IJobWorkerBuilderStep3 FetchVariables(IList<string> fetchVariables);
 
     /// <summary>
@@ -236,13 +191,8 @@
     /// <para>
     ///     This can be used to limit the number of variables of the activated jobs.
     /// </para>
-<<<<<<< HEAD
-    /// <param name="fetchVariables">list of variables names to fetch on activation</param>
-    /// <returns>the builder for this worker</returns>
-=======
     /// <param name="fetchVariables">list of variables names to fetch on activation.</param>
     /// <returns>the builder for this worker.</returns>
->>>>>>> 8e6cf59e
     IJobWorkerBuilderStep3 FetchVariables(params string[] fetchVariables);
 
     /// <summary>
@@ -253,13 +203,8 @@
     ///     no jobs can be activated after completing the worker will periodically poll for new jobs.
     /// </para>
     ///
-<<<<<<< HEAD
-    /// <param name="pollInterval">the maximal interval to check for new jobs</param>
-    /// <returns>the builder for this worker</returns>
-=======
     /// <param name="pollInterval">the maximal interval to check for new jobs.</param>
     /// <returns>the builder for this worker.</returns>
->>>>>>> 8e6cf59e
     IJobWorkerBuilderStep3 PollInterval(TimeSpan pollInterval);
 
     /// <summary>
@@ -269,15 +214,9 @@
     /// <para>
     ///     The activate jobs request will be completed when at least one job is activated or after the given requestTimeout.
     /// </para>
-<<<<<<< HEAD
-    /// <param name="pollingTimeout">the polling timeout (e.g. "TimeSpan.FromMinutes(10)")
-    /// </param>
-    /// <returns>the builder for this worker</returns>
-=======
     /// <param name="pollingTimeout">the polling timeout (e.g. "TimeSpan.FromMinutes(10)").
     /// </param>
     /// <returns>the builder for this worker.</returns>
->>>>>>> 8e6cf59e
     IJobWorkerBuilderStep3 PollingTimeout(TimeSpan pollingTimeout);
 
     /// <summary>
@@ -288,11 +227,7 @@
     /// This means if the user does not complete or fails the activated job by himself
     /// then the worker will do it.
     /// </para>
-<<<<<<< HEAD
-    /// <returns>the builder for this worker</returns>
-=======
-    /// <returns>the builder for this worker.</returns>
->>>>>>> 8e6cf59e
+    /// <returns>the builder for this worker.</returns>
     IJobWorkerBuilderStep3 AutoCompletion();
 
     /// <summary>
@@ -306,22 +241,13 @@
     /// </para>
     ///
     /// <para>Note: Job polling is done by a separate thread.</para>
-<<<<<<< HEAD
-    /// <param name="threadCount">handler thread count, needs to be larger then zero</param>
-    /// <returns>the builder for this worker</returns>
-=======
     /// <param name="threadCount">handler thread count, needs to be larger then zero.</param>
     /// <returns>the builder for this worker.</returns>
->>>>>>> 8e6cf59e
     IJobWorkerBuilderStep3 HandlerThreads(byte threadCount);
 
     /// <summary>
     /// Open the worker and start to work on available tasks.
     /// </summary>
-<<<<<<< HEAD
-    /// <returns>the worker</returns>
-=======
     /// <returns>the worker.</returns>
->>>>>>> 8e6cf59e
     IJobWorker Open();
 }