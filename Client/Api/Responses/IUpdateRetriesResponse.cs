--- conflicted
+++ resolved
@@ -3,10 +3,4 @@
 /// <summary>
 /// Response for an update retries request.
 /// </summary>
-<<<<<<< HEAD
-public interface IUpdateRetriesResponse
-{
-}
-=======
-public interface IUpdateRetriesResponse;
->>>>>>> 8e6cf59e
+public interface IUpdateRetriesResponse;