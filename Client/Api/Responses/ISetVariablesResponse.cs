--- conflicted
+++ resolved
@@ -5,10 +5,6 @@
 /// </summary>
 public interface ISetVariablesResponse
 {
-<<<<<<< HEAD
-    /// <returns> The unique key of the command</returns>
-=======
     /// <returns> The unique key of the command.</returns>
->>>>>>> 8e6cf59e
     long Key { get; }
 }