﻿//
//    Copyright (c) 2018 camunda services GmbH (info@camunda.com)
//
//    Licensed under the Apache License, Version 2.0 (the "License");
//    you may not use this file except in compliance with the License.
//    You may obtain a copy of the License at
//
//        http://www.apache.org/licenses/LICENSE-2.0
//
//    Unless required by applicable law or agreed to in writing, software
//    distributed under the License is distributed on an "AS IS" BASIS,
//    WITHOUT WARRANTIES OR CONDITIONS OF ANY KIND, either express or implied.
//    See the License for the specific language governing permissions and
//    limitations under the License.

using System;
using System.Threading;
using System.Threading.Tasks;
using GatewayProtocol;
using Zeebe.Client.Api.Commands;
using Zeebe.Client.Api.Misc;
using Zeebe.Client.Api.Responses;
using static GatewayProtocol.Gateway;
using PublishMessageResponse = Zeebe.Client.Impl.Responses.PublishMessageResponse;

namespace Zeebe.Client.Impl.Commands;

public class PublishMessageCommand(GatewayClient client, IAsyncRetryStrategy asyncRetryStrategy)
    : IPublishMessageCommandStep1, IPublishMessageCommandStep2, IPublishMessageCommandStep3
{
    private readonly PublishMessageRequest request = new ();

    public IPublishMessageCommandStep2 MessageName(string messageName)
    {
        request.Name = messageName;
        return this;
    }

    public IPublishMessageCommandStep3 CorrelationKey(string correlationKey)
    {
        request.CorrelationKey = correlationKey;
        return this;
    }

    public IPublishMessageCommandStep3 MessageId(string messageId)
    {
        request.MessageId = messageId;
        return this;
    }

    public IPublishMessageCommandStep3 Variables(string variables)
    {
        request.Variables = variables;
        return this;
    }

    public IPublishMessageCommandStep3 TimeToLive(TimeSpan timeToLive)
    {
        request.TimeToLive = (long)timeToLive.TotalMilliseconds;
        return this;
    }

<<<<<<< HEAD
        public IPublishMessageCommandStep3 AddTenantId(string tenantId)
        {
            request.TenantId = tenantId;
            return this;
        }
        
        public async Task<IPublishMessageResponse> Send(TimeSpan? timeout = null, CancellationToken token = default)
        {
            var asyncReply = gatewayClient.PublishMessageAsync(request, deadline: timeout?.FromUtcNow(), cancellationToken: token);
            await asyncReply.ResponseAsync;
            return new PublishMessageResponse();
        }
=======
    public async Task<IPublishMessageResponse> Send(TimeSpan? timeout = null, CancellationToken token = default)
    {
        var asyncReply = client.PublishMessageAsync(request, deadline: timeout?.FromUtcNow(), cancellationToken: token);
        _ = await asyncReply.ResponseAsync;
        return new PublishMessageResponse();
    }
>>>>>>> 47586f67

    public async Task<IPublishMessageResponse> Send(CancellationToken cancellationToken)
    {
        return await Send(token: cancellationToken);
    }

    public async Task<IPublishMessageResponse> SendWithRetry(TimeSpan? timespan = null,
        CancellationToken token = default)
    {
        return await asyncRetryStrategy.DoWithRetry(() => Send(timespan, token));
    }
}<|MERGE_RESOLUTION|>--- conflicted
+++ resolved
@@ -60,27 +60,18 @@
         return this;
     }
 
-<<<<<<< HEAD
-        public IPublishMessageCommandStep3 AddTenantId(string tenantId)
-        {
-            request.TenantId = tenantId;
-            return this;
-        }
+    public IPublishMessageCommandStep3 AddTenantId(string tenantId)
+    {
+        request.TenantId = tenantId;
+        return this;
+    }
         
-        public async Task<IPublishMessageResponse> Send(TimeSpan? timeout = null, CancellationToken token = default)
-        {
-            var asyncReply = gatewayClient.PublishMessageAsync(request, deadline: timeout?.FromUtcNow(), cancellationToken: token);
-            await asyncReply.ResponseAsync;
-            return new PublishMessageResponse();
-        }
-=======
     public async Task<IPublishMessageResponse> Send(TimeSpan? timeout = null, CancellationToken token = default)
     {
         var asyncReply = client.PublishMessageAsync(request, deadline: timeout?.FromUtcNow(), cancellationToken: token);
         _ = await asyncReply.ResponseAsync;
         return new PublishMessageResponse();
     }
->>>>>>> 47586f67
 
     public async Task<IPublishMessageResponse> Send(CancellationToken cancellationToken)
     {
