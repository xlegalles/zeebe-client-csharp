--- conflicted
+++ resolved
@@ -40,8 +40,6 @@
 
             return new Topology(response);
         }
-<<<<<<< HEAD
-=======
 
         public async Task<ITopology> Send(CancellationToken token)
         {
@@ -50,11 +48,5 @@
 
             return new Topology(response);
         }
-
-        public Task<ITopology> SendWithRetry(TimeSpan? timespan = null)
-        {
-            throw new NotImplementedException();
-        }
->>>>>>> d8fcc1f8
     }
 }