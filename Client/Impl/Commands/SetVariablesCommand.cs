--- conflicted
+++ resolved
@@ -40,8 +40,6 @@
             var response = await asyncReply.ResponseAsync;
             return new SetVariablesResponse(response);
         }
-<<<<<<< HEAD
-=======
 
         public async Task<ISetVariablesResponse> Send(CancellationToken token)
         {
@@ -49,11 +47,5 @@
             var response = await asyncReply.ResponseAsync;
             return new SetVariablesResponse(response);
         }
-
-        public Task<ISetVariablesResponse> SendWithRetry(TimeSpan? timespan = null)
-        {
-            throw new NotImplementedException();
-        }
->>>>>>> d8fcc1f8
     }
 }