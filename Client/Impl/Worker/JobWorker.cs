﻿//
//    Copyright (c) 2018 camunda services GmbH (info@camunda.com)
//
//    Licensed under the Apache License, Version 2.0 (the "License");
//    you may not use this file except in compliance with the License.
//    You may obtain a copy of the License at
//
//        http://www.apache.org/licenses/LICENSE-2.0
//
//    Unless required by applicable law or agreed to in writing, software
//    distributed under the License is distributed on an "AS IS" BASIS,
//    WITHOUT WARRANTIES OR CONDITIONS OF ANY KIND, either express or implied.
//    See the License for the specific language governing permissions and
//    limitations under the License.
#nullable enable
using System;
using System.Threading;
using System.Threading.Tasks;
using System.Threading.Tasks.Dataflow;
using GatewayProtocol;
using Grpc.Core;
using Microsoft.Extensions.Logging;
using Zeebe.Client.Api.Responses;
using Zeebe.Client.Api.Worker;
using Zeebe.Client.Impl.Commands;

namespace Zeebe.Client.Impl.Worker;

public sealed class JobWorker : IJobWorker
{
    private const string JobFailMessage =
        "Job worker '{0}' tried to handle job of type '{1}', but exception occured '{2}'";

    private readonly CancellationTokenSource source;
    private readonly ILogger<JobWorker>? logger;
    private readonly JobWorkerBuilder jobWorkerBuilder;
    private readonly ActivateJobsRequest activateJobsRequest;
    private readonly JobActivator jobActivator;
    private readonly int maxJobsActive;
    private readonly AsyncJobHandler jobHandler;
    private readonly bool autoCompletion;
    private readonly TimeSpan pollInterval;
    private readonly double thresholdJobsActivation;

    private int currentJobsActive;
    private volatile bool isRunning;
<<<<<<< HEAD

    internal JobWorker(JobWorkerBuilder builder)
    {
        jobWorkerBuilder = builder;
        source = new CancellationTokenSource();
        logger = builder.LoggerFactory?.CreateLogger<JobWorker>();
        jobHandler = jobWorkerBuilder.JobHandler ?? throw new ArgumentNullException(nameof(jobWorkerBuilder.JobHandler));
        autoCompletion = builder.AutoCompletionEnabled;
        pollInterval = jobWorkerBuilder.PollingInterval;
        activateJobsRequest = jobWorkerBuilder.Request;
        jobActivator = jobWorkerBuilder.Activator;
        maxJobsActive = jobWorkerBuilder.Request.MaxJobsToActivate;
        thresholdJobsActivation = maxJobsActive * 0.6;
    }

    /// <inheritdoc/>
    public void Dispose()
    {
        source.Cancel();
        // delay disposing, since poll and handler take some time to close
        Task.Delay(TimeSpan.FromMilliseconds(pollInterval.TotalMilliseconds * 2))
            .ContinueWith(_ =>
            {
                logger?.LogError("Dispose source");
                source.Dispose();
            });
        isRunning = false;
    }

    /// <inheritdoc/>
    public bool IsOpen()
    {
        return isRunning;
    }

    /// <inheritdoc/>
    public bool IsClosed()
    {
        return !isRunning;
    }

    /// <summary>
    /// Opens the configured JobWorker to activate jobs in the given poll interval
    /// and handle with the given handler.
    /// </summary>
    internal void Open()
    {
        isRunning = true;
        var cancellationToken = source.Token;
        var bufferOptions = CreateBufferOptions(cancellationToken);
        var executionOptions = CreateExecutionOptions(cancellationToken);

        var input = new BufferBlock<IJob>(bufferOptions);
        var transformer = new TransformBlock<IJob, IJob>(async activatedJob => await HandleActivatedJob(activatedJob, cancellationToken),
            executionOptions);
        var output = new ActionBlock<IJob>(_ =>
            {
                Interlocked.Decrement(ref currentJobsActive);
            },
            executionOptions);

        input.LinkTo(transformer);
        transformer.LinkTo(output);

        // Start polling
        Task.Run(async () => await PollJobs(input, cancellationToken),
            cancellationToken).ContinueWith(
            t => logger?.LogError(t.Exception, "Job polling failed"),
            TaskContinuationOptions.OnlyOnFaulted);

        logger?.LogDebug(
            "Job worker ({Worker}) for job type {Type} has been opened",
            activateJobsRequest.Worker,
            activateJobsRequest.Type);
    }

    private ExecutionDataflowBlockOptions CreateExecutionOptions(CancellationToken cancellationToken)
    {
        return new ExecutionDataflowBlockOptions
        {
            MaxDegreeOfParallelism = jobWorkerBuilder.ThreadCount,
            CancellationToken = cancellationToken,
            EnsureOrdered = false
        };
    }

    private static DataflowBlockOptions CreateBufferOptions(CancellationToken cancellationToken)
    {
        return new DataflowBlockOptions
        {
=======

    internal JobWorker(JobWorkerBuilder builder)
    {
        jobWorkerBuilder = builder;
        source = new CancellationTokenSource();
        logger = builder.LoggerFactory?.CreateLogger<JobWorker>();
        jobHandler = jobWorkerBuilder.JobHandler ?? throw new ArgumentNullException(nameof(jobWorkerBuilder.JobHandler));
        autoCompletion = builder.AutoCompletionEnabled;
        pollInterval = jobWorkerBuilder.PollingInterval;
        activateJobsRequest = new ActivateJobsRequest
        {
            Type = builder.JobWorkerType ?? throw new ArgumentNullException(nameof(builder.JobWorkerType)),
            Timeout = builder.JobTimeoutInMilliseconds,
            Worker = builder.WorkerName ?? throw new ArgumentNullException(nameof(builder.WorkerName)),
            MaxJobsToActivate = builder.MaxJobsToActivate,
            RequestTimeout = builder.RequestTimeoutInMilliseconds
        };
        activateJobsRequest.FetchVariable.AddRange(jobWorkerBuilder.JobFetchVariable);
        activateJobsRequest.TenantIds.AddRange(jobWorkerBuilder.CustomTenantIds);

        jobActivator = jobWorkerBuilder.Activator;
        maxJobsActive = jobWorkerBuilder.MaxJobsToActivate;
        thresholdJobsActivation = maxJobsActive * 0.6;
    }

    /// <inheritdoc/>
    public void Dispose()
    {
        source.Cancel();
        // delay disposing, since poll and handler take some time to close
        Task.Delay(TimeSpan.FromMilliseconds(pollInterval.TotalMilliseconds * 2))
            .ContinueWith(_ =>
            {
                logger?.LogError("Dispose source");
                source.Dispose();
            });
        isRunning = false;
    }

    /// <inheritdoc/>
    public bool IsOpen()
    {
        return isRunning;
    }

    /// <inheritdoc/>
    public bool IsClosed()
    {
        return !isRunning;
    }

    /// <summary>
    /// Opens the configured JobWorker to activate jobs in the given poll interval
    /// and handle with the given handler.
    /// </summary>
    internal void Open()
    {
        isRunning = true;
        var cancellationToken = source.Token;
        var bufferOptions = CreateBufferOptions(cancellationToken);
        var executionOptions = CreateExecutionOptions(cancellationToken);

        var input = new BufferBlock<IJob>(bufferOptions);
        var transformer = new TransformBlock<IJob, IJob>(async activatedJob => await HandleActivatedJob(activatedJob, cancellationToken),
            executionOptions);
        var output = new ActionBlock<IJob>(_ =>
            {
                Interlocked.Decrement(ref currentJobsActive);
            },
            executionOptions);

        input.LinkTo(transformer);
        transformer.LinkTo(output);

        // Start polling
        Task.Run(async () => await PollJobs(input, cancellationToken),
            cancellationToken).ContinueWith(
            t => logger?.LogError(t.Exception, "Job polling failed"),
            TaskContinuationOptions.OnlyOnFaulted);

        logger?.LogDebug(
            "Job worker ({Worker}) for job type {Type} has been opened",
            activateJobsRequest.Worker,
            activateJobsRequest.Type);
    }

    private ExecutionDataflowBlockOptions CreateExecutionOptions(CancellationToken cancellationToken)
    {
        return new ExecutionDataflowBlockOptions
        {
            MaxDegreeOfParallelism = jobWorkerBuilder.ThreadCount,
>>>>>>> ad6fa234
            CancellationToken = cancellationToken,
            EnsureOrdered = false
        };
    }

<<<<<<< HEAD
    private async Task PollJobs(ITargetBlock<IJob> input, CancellationToken cancellationToken)
    {
        while (!source.IsCancellationRequested)
        {
            var currentJobs = Thread.VolatileRead(ref currentJobsActive);
            if (currentJobs < thresholdJobsActivation)
            {
                var jobCount = maxJobsActive - currentJobs;
                activateJobsRequest.MaxJobsToActivate = jobCount;

=======
    private static DataflowBlockOptions CreateBufferOptions(CancellationToken cancellationToken)
    {
        return new DataflowBlockOptions
        {
            CancellationToken = cancellationToken,
            EnsureOrdered = false
        };
    }

    private async Task PollJobs(ITargetBlock<IJob> input, CancellationToken cancellationToken)
    {
        while (!source.IsCancellationRequested)
        {
            var currentJobs = Thread.VolatileRead(ref currentJobsActive);
            if (currentJobs < thresholdJobsActivation)
            {
                var jobCount = maxJobsActive - currentJobs;
                activateJobsRequest.MaxJobsToActivate = jobCount;

>>>>>>> ad6fa234
                try
                {
                    await jobActivator.SendActivateRequest(activateJobsRequest,
                        async jobsResponse => await HandleActivationResponse(input, jobsResponse, jobCount),
                        null,
                        cancellationToken);
                }
                catch (RpcException rpcException)
                {
                    LogRpcException(rpcException);
                    await Task.Delay(pollInterval, cancellationToken);
                }
            }
            else
            {
                await Task.Delay(pollInterval, cancellationToken);
            }
        }
    }
<<<<<<< HEAD

    private async Task HandleActivationResponse(ITargetBlock<IJob> input, IActivateJobsResponse response, int jobCount)
    {
        logger?.LogDebug(
            "Job worker ({Worker}) activated {ActivatedCount} of {RequestCount} successfully",
            activateJobsRequest.Worker,
            response.Jobs.Count,
            jobCount);

=======

    private async Task HandleActivationResponse(ITargetBlock<IJob> input, IActivateJobsResponse response, int jobCount)
    {
        logger?.LogDebug(
            "Job worker ({Worker}) activated {ActivatedCount} of {RequestCount} successfully",
            activateJobsRequest.Worker,
            response.Jobs.Count,
            jobCount);

>>>>>>> ad6fa234
        foreach (var job in response.Jobs)
        {
            await input.SendAsync(job);
            Interlocked.Increment(ref currentJobsActive);
        }
    }

    private async Task<IJob> HandleActivatedJob(IJob activatedJob, CancellationToken cancellationToken)
    {
        var jobClient = JobClientWrapper.Wrap(jobWorkerBuilder.JobClient);

        try
        {
            await jobHandler(jobClient, activatedJob);
            await TryToAutoCompleteJob(jobClient, activatedJob, cancellationToken);
        }
        catch (Exception exception)
        {
            await FailActivatedJob(jobClient, activatedJob, cancellationToken, exception);
<<<<<<< HEAD
        }
        finally
        {
            jobClient.Reset();
        }

        return activatedJob;
    }

    private void LogRpcException(RpcException rpcException)
    {
        LogLevel logLevel = rpcException.StatusCode switch
        {
            StatusCode.DeadlineExceeded or StatusCode.Cancelled or StatusCode.ResourceExhausted => LogLevel.Trace,
            _ => LogLevel.Error
        };

        logger?.Log(logLevel, rpcException, "Unexpected RpcException on polling new jobs");
    }

    private async Task TryToAutoCompleteJob(JobClientWrapper jobClient, IJob activatedJob,
        CancellationToken cancellationToken)
    {
        if (!jobClient.ClientWasUsed && autoCompletion)
        {
            logger?.LogDebug(
                "Job worker ({Worker}) will auto complete job with key '{Key}'",
                activateJobsRequest.Worker,
                activatedJob.Key);
            await jobClient.NewCompleteJobCommand(activatedJob)
                .Send(cancellationToken);
        }
=======
        }
        finally
        {
            jobClient.Reset();
        }

        return activatedJob;
    }

    private void LogRpcException(RpcException rpcException)
    {
        LogLevel logLevel;
        switch (rpcException.StatusCode)
        {
            case StatusCode.DeadlineExceeded:
            case StatusCode.Cancelled:
            case StatusCode.ResourceExhausted:
                logLevel = LogLevel.Trace;
                break;
            default:
                logLevel = LogLevel.Error;
                break;
        }

        logger?.Log(logLevel, rpcException, "Unexpected RpcException on polling new jobs");
    }

    private async Task TryToAutoCompleteJob(JobClientWrapper jobClient, IJob activatedJob,
        CancellationToken cancellationToken)
    {
        if (!jobClient.ClientWasUsed && autoCompletion)
        {
            logger?.LogDebug(
                "Job worker ({Worker}) will auto complete job with key '{Key}'",
                activateJobsRequest.Worker,
                activatedJob.Key);
            await jobClient.NewCompleteJobCommand(activatedJob)
                .Send(cancellationToken);
        }
    }

    private Task FailActivatedJob(JobClientWrapper jobClient, IJob activatedJob, CancellationToken cancellationToken, Exception exception)
    {
        var errorMessage = string.Format(
            JobFailMessage,
            activatedJob.Worker,
            activatedJob.Type,
            exception.Message);
        logger?.LogError(exception, errorMessage);

        return jobClient.NewFailCommand(activatedJob.Key)
            .Retries(activatedJob.Retries - 1)
            .ErrorMessage(errorMessage)
            .Send(cancellationToken)
            .ContinueWith(
                task =>
                {
                    if (task.IsFaulted)
                    {
                        logger?.LogError(task.Exception, "Problem on failing job occured");
                    }
                }, cancellationToken);
>>>>>>> ad6fa234
    }

    private Task FailActivatedJob(JobClientWrapper jobClient, IJob activatedJob, CancellationToken cancellationToken, Exception exception)
    {
        var errorMessage = string.Format(
            JobFailMessage,
            activatedJob.Worker,
            activatedJob.Type,
            exception.Message);
        logger?.LogError(exception, errorMessage);

        return jobClient.NewFailCommand(activatedJob.Key)
            .Retries(activatedJob.Retries - 1)
            .ErrorMessage(errorMessage)
            .Send(cancellationToken)
            .ContinueWith(
                task =>
                {
                    if (task.IsFaulted)
                    {
                        logger?.LogError(task.Exception, "Problem on failing job occured");
                    }
                }, cancellationToken);
    }
}<|MERGE_RESOLUTION|>--- conflicted
+++ resolved
@@ -44,98 +44,6 @@
 
     private int currentJobsActive;
     private volatile bool isRunning;
-<<<<<<< HEAD
-
-    internal JobWorker(JobWorkerBuilder builder)
-    {
-        jobWorkerBuilder = builder;
-        source = new CancellationTokenSource();
-        logger = builder.LoggerFactory?.CreateLogger<JobWorker>();
-        jobHandler = jobWorkerBuilder.JobHandler ?? throw new ArgumentNullException(nameof(jobWorkerBuilder.JobHandler));
-        autoCompletion = builder.AutoCompletionEnabled;
-        pollInterval = jobWorkerBuilder.PollingInterval;
-        activateJobsRequest = jobWorkerBuilder.Request;
-        jobActivator = jobWorkerBuilder.Activator;
-        maxJobsActive = jobWorkerBuilder.Request.MaxJobsToActivate;
-        thresholdJobsActivation = maxJobsActive * 0.6;
-    }
-
-    /// <inheritdoc/>
-    public void Dispose()
-    {
-        source.Cancel();
-        // delay disposing, since poll and handler take some time to close
-        Task.Delay(TimeSpan.FromMilliseconds(pollInterval.TotalMilliseconds * 2))
-            .ContinueWith(_ =>
-            {
-                logger?.LogError("Dispose source");
-                source.Dispose();
-            });
-        isRunning = false;
-    }
-
-    /// <inheritdoc/>
-    public bool IsOpen()
-    {
-        return isRunning;
-    }
-
-    /// <inheritdoc/>
-    public bool IsClosed()
-    {
-        return !isRunning;
-    }
-
-    /// <summary>
-    /// Opens the configured JobWorker to activate jobs in the given poll interval
-    /// and handle with the given handler.
-    /// </summary>
-    internal void Open()
-    {
-        isRunning = true;
-        var cancellationToken = source.Token;
-        var bufferOptions = CreateBufferOptions(cancellationToken);
-        var executionOptions = CreateExecutionOptions(cancellationToken);
-
-        var input = new BufferBlock<IJob>(bufferOptions);
-        var transformer = new TransformBlock<IJob, IJob>(async activatedJob => await HandleActivatedJob(activatedJob, cancellationToken),
-            executionOptions);
-        var output = new ActionBlock<IJob>(_ =>
-            {
-                Interlocked.Decrement(ref currentJobsActive);
-            },
-            executionOptions);
-
-        input.LinkTo(transformer);
-        transformer.LinkTo(output);
-
-        // Start polling
-        Task.Run(async () => await PollJobs(input, cancellationToken),
-            cancellationToken).ContinueWith(
-            t => logger?.LogError(t.Exception, "Job polling failed"),
-            TaskContinuationOptions.OnlyOnFaulted);
-
-        logger?.LogDebug(
-            "Job worker ({Worker}) for job type {Type} has been opened",
-            activateJobsRequest.Worker,
-            activateJobsRequest.Type);
-    }
-
-    private ExecutionDataflowBlockOptions CreateExecutionOptions(CancellationToken cancellationToken)
-    {
-        return new ExecutionDataflowBlockOptions
-        {
-            MaxDegreeOfParallelism = jobWorkerBuilder.ThreadCount,
-            CancellationToken = cancellationToken,
-            EnsureOrdered = false
-        };
-    }
-
-    private static DataflowBlockOptions CreateBufferOptions(CancellationToken cancellationToken)
-    {
-        return new DataflowBlockOptions
-        {
-=======
 
     internal JobWorker(JobWorkerBuilder builder)
     {
@@ -155,7 +63,6 @@
         };
         activateJobsRequest.FetchVariable.AddRange(jobWorkerBuilder.JobFetchVariable);
         activateJobsRequest.TenantIds.AddRange(jobWorkerBuilder.CustomTenantIds);
-
         jobActivator = jobWorkerBuilder.Activator;
         maxJobsActive = jobWorkerBuilder.MaxJobsToActivate;
         thresholdJobsActivation = maxJobsActive * 0.6;
@@ -227,13 +134,20 @@
         return new ExecutionDataflowBlockOptions
         {
             MaxDegreeOfParallelism = jobWorkerBuilder.ThreadCount,
->>>>>>> ad6fa234
             CancellationToken = cancellationToken,
             EnsureOrdered = false
         };
     }
 
-<<<<<<< HEAD
+    private static DataflowBlockOptions CreateBufferOptions(CancellationToken cancellationToken)
+    {
+        return new DataflowBlockOptions
+        {
+            CancellationToken = cancellationToken,
+            EnsureOrdered = false
+        };
+    }
+
     private async Task PollJobs(ITargetBlock<IJob> input, CancellationToken cancellationToken)
     {
         while (!source.IsCancellationRequested)
@@ -244,27 +158,6 @@
                 var jobCount = maxJobsActive - currentJobs;
                 activateJobsRequest.MaxJobsToActivate = jobCount;
 
-=======
-    private static DataflowBlockOptions CreateBufferOptions(CancellationToken cancellationToken)
-    {
-        return new DataflowBlockOptions
-        {
-            CancellationToken = cancellationToken,
-            EnsureOrdered = false
-        };
-    }
-
-    private async Task PollJobs(ITargetBlock<IJob> input, CancellationToken cancellationToken)
-    {
-        while (!source.IsCancellationRequested)
-        {
-            var currentJobs = Thread.VolatileRead(ref currentJobsActive);
-            if (currentJobs < thresholdJobsActivation)
-            {
-                var jobCount = maxJobsActive - currentJobs;
-                activateJobsRequest.MaxJobsToActivate = jobCount;
-
->>>>>>> ad6fa234
                 try
                 {
                     await jobActivator.SendActivateRequest(activateJobsRequest,
@@ -284,7 +177,6 @@
             }
         }
     }
-<<<<<<< HEAD
 
     private async Task HandleActivationResponse(ITargetBlock<IJob> input, IActivateJobsResponse response, int jobCount)
     {
@@ -294,17 +186,6 @@
             response.Jobs.Count,
             jobCount);
 
-=======
-
-    private async Task HandleActivationResponse(ITargetBlock<IJob> input, IActivateJobsResponse response, int jobCount)
-    {
-        logger?.LogDebug(
-            "Job worker ({Worker}) activated {ActivatedCount} of {RequestCount} successfully",
-            activateJobsRequest.Worker,
-            response.Jobs.Count,
-            jobCount);
-
->>>>>>> ad6fa234
         foreach (var job in response.Jobs)
         {
             await input.SendAsync(job);
@@ -324,7 +205,6 @@
         catch (Exception exception)
         {
             await FailActivatedJob(jobClient, activatedJob, cancellationToken, exception);
-<<<<<<< HEAD
         }
         finally
         {
@@ -341,46 +221,6 @@
             StatusCode.DeadlineExceeded or StatusCode.Cancelled or StatusCode.ResourceExhausted => LogLevel.Trace,
             _ => LogLevel.Error
         };
-
-        logger?.Log(logLevel, rpcException, "Unexpected RpcException on polling new jobs");
-    }
-
-    private async Task TryToAutoCompleteJob(JobClientWrapper jobClient, IJob activatedJob,
-        CancellationToken cancellationToken)
-    {
-        if (!jobClient.ClientWasUsed && autoCompletion)
-        {
-            logger?.LogDebug(
-                "Job worker ({Worker}) will auto complete job with key '{Key}'",
-                activateJobsRequest.Worker,
-                activatedJob.Key);
-            await jobClient.NewCompleteJobCommand(activatedJob)
-                .Send(cancellationToken);
-        }
-=======
-        }
-        finally
-        {
-            jobClient.Reset();
-        }
-
-        return activatedJob;
-    }
-
-    private void LogRpcException(RpcException rpcException)
-    {
-        LogLevel logLevel;
-        switch (rpcException.StatusCode)
-        {
-            case StatusCode.DeadlineExceeded:
-            case StatusCode.Cancelled:
-            case StatusCode.ResourceExhausted:
-                logLevel = LogLevel.Trace;
-                break;
-            default:
-                logLevel = LogLevel.Error;
-                break;
-        }
 
         logger?.Log(logLevel, rpcException, "Unexpected RpcException on polling new jobs");
     }
@@ -420,29 +260,5 @@
                         logger?.LogError(task.Exception, "Problem on failing job occured");
                     }
                 }, cancellationToken);
->>>>>>> ad6fa234
-    }
-
-    private Task FailActivatedJob(JobClientWrapper jobClient, IJob activatedJob, CancellationToken cancellationToken, Exception exception)
-    {
-        var errorMessage = string.Format(
-            JobFailMessage,
-            activatedJob.Worker,
-            activatedJob.Type,
-            exception.Message);
-        logger?.LogError(exception, errorMessage);
-
-        return jobClient.NewFailCommand(activatedJob.Key)
-            .Retries(activatedJob.Retries - 1)
-            .ErrorMessage(errorMessage)
-            .Send(cancellationToken)
-            .ContinueWith(
-                task =>
-                {
-                    if (task.IsFaulted)
-                    {
-                        logger?.LogError(task.Exception, "Problem on failing job occured");
-                    }
-                }, cancellationToken);
     }
 }