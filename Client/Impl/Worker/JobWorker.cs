--- conflicted
+++ resolved
@@ -50,11 +50,7 @@
         jobWorkerBuilder = builder;
         source = new CancellationTokenSource();
         logger = builder.LoggerFactory?.CreateLogger<JobWorker>();
-<<<<<<< HEAD
-        jobHandler = jobWorkerBuilder.JobHandler;
-=======
         jobHandler = jobWorkerBuilder.JobHandler ?? throw new ArgumentNullException(nameof(jobWorkerBuilder.JobHandler));
->>>>>>> 7018f00a
         autoCompletion = builder.AutoCompletionEnabled;
         pollInterval = jobWorkerBuilder.PollingInterval;
         activateJobsRequest = jobWorkerBuilder.Request;
