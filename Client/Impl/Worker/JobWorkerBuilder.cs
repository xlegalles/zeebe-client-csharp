﻿//
//    Copyright (c) 2018 camunda services GmbH (info@camunda.com)
//
//    Licensed under the Apache License, Version 2.0 (the "License");
//    you may not use this file except in compliance with the License.
//    You may obtain a copy of the License at
//
//        http://www.apache.org/licenses/LICENSE-2.0
//
//    Unless required by applicable law or agreed to in writing, software
//    distributed under the License is distributed on an "AS IS" BASIS,
//    WITHOUT WARRANTIES OR CONDITIONS OF ANY KIND, either express or implied.
//    See the License for the specific language governing permissions and
//    limitations under the License.

#nullable enable

using System;
using System.Collections.Generic;
using System.Linq;
using System.Threading.Tasks;
using GatewayProtocol;
using Microsoft.Extensions.Logging;
using Zeebe.Client.Api.Worker;
using Zeebe.Client.Impl.Commands;

namespace Zeebe.Client.Impl.Worker;

<<<<<<< HEAD
public class JobWorkerBuilder(
=======
public sealed class JobWorkerBuilder(
>>>>>>> ad6fa234
    IZeebeClient zeebeClient,
    Gateway.GatewayClient gatewayClient,
    ILoggerFactory? loggerFactory = null)
    : IJobWorkerBuilderStep1, IJobWorkerBuilderStep2, IJobWorkerBuilderStep3
{
    internal TimeSpan PollingInterval { get; private set; }
    internal AsyncJobHandler? JobHandler { get; private set; }
    internal bool AutoCompletionEnabled { get; private set; }
    internal JobActivator Activator { get; } = new (gatewayClient);
<<<<<<< HEAD
    internal ActivateJobsRequest Request { get; } = new ();
    internal byte ThreadCount { get; set; } = 1;
    internal ILoggerFactory? LoggerFactory { get; } = loggerFactory;
    internal IJobClient JobClient { get; } = zeebeClient;

    public IJobWorkerBuilderStep2 JobType(string type)
    {
        Request.Type = type;
=======
    internal byte ThreadCount { get; set; } = 1;
    internal ILoggerFactory? LoggerFactory { get; } = loggerFactory;
    internal IJobClient JobClient { get; } = zeebeClient;
    internal string? JobWorkerType { get; set; }
    internal List<string> CustomTenantIds { get; } = new ();
    internal long JobTimeoutInMilliseconds { get; private set; }
    internal string? WorkerName { get; private set; }
    internal int MaxJobsToActivate { get; private set; }
    internal List<string> JobFetchVariable { get; } = new ();
    internal long RequestTimeoutInMilliseconds { get; private set; }

    public IJobWorkerBuilderStep2 JobType(string type)
    {
        JobWorkerType = type;
>>>>>>> ad6fa234
        return this;
    }

    public IJobWorkerBuilderStep3 Handler(JobHandler handler)
    {
        JobHandler = (c, j) => Task.Run(() => handler.Invoke(c, j));
        return this;
    }

    public IJobWorkerBuilderStep3 Handler(AsyncJobHandler handler)
    {
        JobHandler = handler;
        return this;
    }

    public IJobWorkerBuilderStep3 TenantIds(IList<string> tenantIds)
    {
<<<<<<< HEAD
        Request.TenantIds.AddRange(tenantIds);
=======
        CustomTenantIds.AddRange(tenantIds);
>>>>>>> ad6fa234
        return this;
    }

    public IJobWorkerBuilderStep3 TenantIds(params string[] tenantIds)
    {
        return TenantIds(tenantIds.ToList());
    }

    public IJobWorkerBuilderStep3 Timeout(TimeSpan timeout)
    {
<<<<<<< HEAD
        Request.Timeout = (long) timeout.TotalMilliseconds;
=======
        JobTimeoutInMilliseconds = (long) timeout.TotalMilliseconds;
>>>>>>> ad6fa234
        return this;
    }

    public IJobWorkerBuilderStep3 Name(string workerName)
    {
<<<<<<< HEAD
        Request.Worker = workerName;
=======
        WorkerName = workerName;
>>>>>>> ad6fa234
        return this;
    }

    public IJobWorkerBuilderStep3 MaxJobsActive(int maxJobsActive)
    {
<<<<<<< HEAD
        Request.MaxJobsToActivate = maxJobsActive;
=======
        MaxJobsToActivate = maxJobsActive;
>>>>>>> ad6fa234
        return this;
    }

    public IJobWorkerBuilderStep3 FetchVariables(IList<string> fetchVariables)
    {
<<<<<<< HEAD
        Request.FetchVariable.AddRange(fetchVariables);
=======
        JobFetchVariable.AddRange(fetchVariables);
>>>>>>> ad6fa234
        return this;
    }

    public IJobWorkerBuilderStep3 FetchVariables(params string[] fetchVariables)
    {
<<<<<<< HEAD
        Request.FetchVariable.AddRange(fetchVariables);
=======
        JobFetchVariable.AddRange(fetchVariables);
>>>>>>> ad6fa234
        return this;
    }

    public IJobWorkerBuilderStep3 PollInterval(TimeSpan pollInterval)
    {
        PollingInterval = pollInterval;
        return this;
    }

    public IJobWorkerBuilderStep3 PollingTimeout(TimeSpan pollingTimeout)
    {
<<<<<<< HEAD
        Request.RequestTimeout = (long) pollingTimeout.TotalMilliseconds;
=======
        RequestTimeoutInMilliseconds = (long) pollingTimeout.TotalMilliseconds;
>>>>>>> ad6fa234
        return this;
    }

    public IJobWorkerBuilderStep3 AutoCompletion()
    {
        AutoCompletionEnabled = true;
        return this;
    }

    public IJobWorkerBuilderStep3 HandlerThreads(byte threadCount)
    {
        if (threadCount <= 0)
        {
            var errorMsg = $"Expected an handler thread count larger then zero, but got {threadCount}.";
            throw new ArgumentOutOfRangeException(errorMsg);
        }

        ThreadCount = threadCount;
        return this;
    }

    public IJobWorker Open()
    {
        var worker = new JobWorker(this);

        worker.Open();

        return worker;
    }
}<|MERGE_RESOLUTION|>--- conflicted
+++ resolved
@@ -26,11 +26,7 @@
 
 namespace Zeebe.Client.Impl.Worker;
 
-<<<<<<< HEAD
-public class JobWorkerBuilder(
-=======
 public sealed class JobWorkerBuilder(
->>>>>>> ad6fa234
     IZeebeClient zeebeClient,
     Gateway.GatewayClient gatewayClient,
     ILoggerFactory? loggerFactory = null)
@@ -40,16 +36,6 @@
     internal AsyncJobHandler? JobHandler { get; private set; }
     internal bool AutoCompletionEnabled { get; private set; }
     internal JobActivator Activator { get; } = new (gatewayClient);
-<<<<<<< HEAD
-    internal ActivateJobsRequest Request { get; } = new ();
-    internal byte ThreadCount { get; set; } = 1;
-    internal ILoggerFactory? LoggerFactory { get; } = loggerFactory;
-    internal IJobClient JobClient { get; } = zeebeClient;
-
-    public IJobWorkerBuilderStep2 JobType(string type)
-    {
-        Request.Type = type;
-=======
     internal byte ThreadCount { get; set; } = 1;
     internal ILoggerFactory? LoggerFactory { get; } = loggerFactory;
     internal IJobClient JobClient { get; } = zeebeClient;
@@ -64,7 +50,6 @@
     public IJobWorkerBuilderStep2 JobType(string type)
     {
         JobWorkerType = type;
->>>>>>> ad6fa234
         return this;
     }
 
@@ -82,11 +67,7 @@
 
     public IJobWorkerBuilderStep3 TenantIds(IList<string> tenantIds)
     {
-<<<<<<< HEAD
-        Request.TenantIds.AddRange(tenantIds);
-=======
         CustomTenantIds.AddRange(tenantIds);
->>>>>>> ad6fa234
         return this;
     }
 
@@ -97,51 +78,31 @@
 
     public IJobWorkerBuilderStep3 Timeout(TimeSpan timeout)
     {
-<<<<<<< HEAD
-        Request.Timeout = (long) timeout.TotalMilliseconds;
-=======
         JobTimeoutInMilliseconds = (long) timeout.TotalMilliseconds;
->>>>>>> ad6fa234
         return this;
     }
 
     public IJobWorkerBuilderStep3 Name(string workerName)
     {
-<<<<<<< HEAD
-        Request.Worker = workerName;
-=======
         WorkerName = workerName;
->>>>>>> ad6fa234
         return this;
     }
 
     public IJobWorkerBuilderStep3 MaxJobsActive(int maxJobsActive)
     {
-<<<<<<< HEAD
-        Request.MaxJobsToActivate = maxJobsActive;
-=======
         MaxJobsToActivate = maxJobsActive;
->>>>>>> ad6fa234
         return this;
     }
 
     public IJobWorkerBuilderStep3 FetchVariables(IList<string> fetchVariables)
     {
-<<<<<<< HEAD
-        Request.FetchVariable.AddRange(fetchVariables);
-=======
         JobFetchVariable.AddRange(fetchVariables);
->>>>>>> ad6fa234
         return this;
     }
 
     public IJobWorkerBuilderStep3 FetchVariables(params string[] fetchVariables)
     {
-<<<<<<< HEAD
-        Request.FetchVariable.AddRange(fetchVariables);
-=======
         JobFetchVariable.AddRange(fetchVariables);
->>>>>>> ad6fa234
         return this;
     }
 
@@ -153,11 +114,7 @@
 
     public IJobWorkerBuilderStep3 PollingTimeout(TimeSpan pollingTimeout)
     {
-<<<<<<< HEAD
-        Request.RequestTimeout = (long) pollingTimeout.TotalMilliseconds;
-=======
         RequestTimeoutInMilliseconds = (long) pollingTimeout.TotalMilliseconds;
->>>>>>> ad6fa234
         return this;
     }
 
