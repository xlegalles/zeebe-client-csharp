﻿//
//    Copyright (c) 2018 camunda services GmbH (info@camunda.com)
//
//    Licensed under the Apache License, Version 2.0 (the "License");
//    you may not use this file except in compliance with the License.
//    You may obtain a copy of the License at
//
//        http://www.apache.org/licenses/LICENSE-2.0
//
//    Unless required by applicable law or agreed to in writing, software
//    distributed under the License is distributed on an "AS IS" BASIS,
//    WITHOUT WARRANTIES OR CONDITIONS OF ANY KIND, either express or implied.
//    See the License for the specific language governing permissions and
//    limitations under the License.

#nullable enable

using System;
using System.Collections.Generic;
using System.Linq;
using System.Threading.Tasks;
using GatewayProtocol;
using Microsoft.Extensions.Logging;
using Zeebe.Client.Api.Worker;
using Zeebe.Client.Impl.Commands;

namespace Zeebe.Client.Impl.Worker;

public class JobWorkerBuilder(
    IZeebeClient zeebeClient,
    Gateway.GatewayClient gatewayClient,
<<<<<<< HEAD
    ILoggerFactory loggerFactory = null)
    : IJobWorkerBuilderStep1, IJobWorkerBuilderStep2, IJobWorkerBuilderStep3
{
    private TimeSpan pollInterval;
    private AsyncJobHandler asyncJobHandler;
    private bool autoCompletion;
    internal JobActivator Activator { get; } = new (gatewayClient);
    internal ActivateJobsRequest Request { get; } = new ();
    internal byte ThreadCount { get; set; } = 1;
    internal ILoggerFactory LoggerFactory { get; } = loggerFactory;
=======
    ILoggerFactory? loggerFactory = null)
    : IJobWorkerBuilderStep1, IJobWorkerBuilderStep2, IJobWorkerBuilderStep3
{
    internal TimeSpan PollingInterval { get; private set; }
    internal AsyncJobHandler? JobHandler { get; private set; }
    internal bool AutoCompletionEnabled { get; private set; }
    internal JobActivator Activator { get; } = new (gatewayClient);
    internal ActivateJobsRequest Request { get; } = new ();
    internal byte ThreadCount { get; set; } = 1;
    internal ILoggerFactory? LoggerFactory { get; } = loggerFactory;
>>>>>>> 9412a51b
    internal IJobClient JobClient { get; } = zeebeClient;

    public IJobWorkerBuilderStep2 JobType(string type)
    {
        Request.Type = type;
        return this;
    }
<<<<<<< HEAD

    public IJobWorkerBuilderStep3 Handler(JobHandler handler)
    {
        asyncJobHandler = (c, j) => Task.Run(() => handler.Invoke(c, j));
        return this;
    }

    public IJobWorkerBuilderStep3 Handler(AsyncJobHandler handler)
    {
        asyncJobHandler = handler;
        return this;
    }

    public IJobWorkerBuilderStep3 TenantIds(IList<string> tenantIds)
    {
        Request.TenantIds.AddRange(tenantIds);
        return this;
    }

    public IJobWorkerBuilderStep3 TenantIds(params string[] tenantIds)
    {
        return TenantIds(tenantIds.ToList());
    }

    internal AsyncJobHandler Handler()
    {
        return asyncJobHandler;
    }

    public IJobWorkerBuilderStep3 Timeout(TimeSpan timeout)
    {
        Request.Timeout = (long) timeout.TotalMilliseconds;
        return this;
    }

    public IJobWorkerBuilderStep3 Name(string workerName)
    {
        Request.Worker = workerName;
        return this;
    }

    public IJobWorkerBuilderStep3 MaxJobsActive(int maxJobsActive)
    {
        Request.MaxJobsToActivate = maxJobsActive;
        return this;
    }

    public IJobWorkerBuilderStep3 FetchVariables(IList<string> fetchVariables)
    {
        Request.FetchVariable.AddRange(fetchVariables);
        return this;
    }

    public IJobWorkerBuilderStep3 FetchVariables(params string[] fetchVariables)
    {
        Request.FetchVariable.AddRange(fetchVariables);
        return this;
    }

    public IJobWorkerBuilderStep3 PollInterval(TimeSpan pollInterval)
    {
        this.pollInterval = pollInterval;
        return this;
    }

    internal TimeSpan PollInterval()
    {
        return pollInterval;
    }

    public IJobWorkerBuilderStep3 PollingTimeout(TimeSpan pollingTimeout)
    {
        Request.RequestTimeout = (long) pollingTimeout.TotalMilliseconds;
        return this;
    }

    public IJobWorkerBuilderStep3 AutoCompletion()
    {
        autoCompletion = true;
        return this;
    }

    public IJobWorkerBuilderStep3 HandlerThreads(byte threadCount)
    {
        if (threadCount <= 0)
        {
            var errorMsg = $"Expected an handler thread count larger then zero, but got {threadCount}.";
            throw new ArgumentOutOfRangeException(errorMsg);
        }

        ThreadCount = threadCount;
        return this;
    }

    internal bool AutoCompletionEnabled()
    {
        return autoCompletion;
=======

    public IJobWorkerBuilderStep3 Handler(JobHandler handler)
    {
        JobHandler = (c, j) => Task.Run(() => handler.Invoke(c, j));
        return this;
    }

    public IJobWorkerBuilderStep3 Handler(AsyncJobHandler handler)
    {
        JobHandler = handler;
        return this;
    }

    public IJobWorkerBuilderStep3 TenantIds(IList<string> tenantIds)
    {
        Request.TenantIds.AddRange(tenantIds);
        return this;
    }

    public IJobWorkerBuilderStep3 TenantIds(params string[] tenantIds)
    {
        return TenantIds(tenantIds.ToList());
    }

    public IJobWorkerBuilderStep3 Timeout(TimeSpan timeout)
    {
        Request.Timeout = (long) timeout.TotalMilliseconds;
        return this;
    }

    public IJobWorkerBuilderStep3 Name(string workerName)
    {
        Request.Worker = workerName;
        return this;
    }

    public IJobWorkerBuilderStep3 MaxJobsActive(int maxJobsActive)
    {
        Request.MaxJobsToActivate = maxJobsActive;
        return this;
    }

    public IJobWorkerBuilderStep3 FetchVariables(IList<string> fetchVariables)
    {
        Request.FetchVariable.AddRange(fetchVariables);
        return this;
    }

    public IJobWorkerBuilderStep3 FetchVariables(params string[] fetchVariables)
    {
        Request.FetchVariable.AddRange(fetchVariables);
        return this;
    }

    public IJobWorkerBuilderStep3 PollInterval(TimeSpan pollInterval)
    {
        PollingInterval = pollInterval;
        return this;
    }

    public IJobWorkerBuilderStep3 PollingTimeout(TimeSpan pollingTimeout)
    {
        Request.RequestTimeout = (long) pollingTimeout.TotalMilliseconds;
        return this;
    }

    public IJobWorkerBuilderStep3 AutoCompletion()
    {
        AutoCompletionEnabled = true;
        return this;
    }

    public IJobWorkerBuilderStep3 HandlerThreads(byte threadCount)
    {
        if (threadCount <= 0)
        {
            var errorMsg = $"Expected an handler thread count larger then zero, but got {threadCount}.";
            throw new ArgumentOutOfRangeException(errorMsg);
        }

        ThreadCount = threadCount;
        return this;
>>>>>>> 9412a51b
    }

    public IJobWorker Open()
    {
        var worker = new JobWorker(this);

        worker.Open();

        return worker;
    }
}<|MERGE_RESOLUTION|>--- conflicted
+++ resolved
@@ -29,18 +29,6 @@
 public class JobWorkerBuilder(
     IZeebeClient zeebeClient,
     Gateway.GatewayClient gatewayClient,
-<<<<<<< HEAD
-    ILoggerFactory loggerFactory = null)
-    : IJobWorkerBuilderStep1, IJobWorkerBuilderStep2, IJobWorkerBuilderStep3
-{
-    private TimeSpan pollInterval;
-    private AsyncJobHandler asyncJobHandler;
-    private bool autoCompletion;
-    internal JobActivator Activator { get; } = new (gatewayClient);
-    internal ActivateJobsRequest Request { get; } = new ();
-    internal byte ThreadCount { get; set; } = 1;
-    internal ILoggerFactory LoggerFactory { get; } = loggerFactory;
-=======
     ILoggerFactory? loggerFactory = null)
     : IJobWorkerBuilderStep1, IJobWorkerBuilderStep2, IJobWorkerBuilderStep3
 {
@@ -51,7 +39,6 @@
     internal ActivateJobsRequest Request { get; } = new ();
     internal byte ThreadCount { get; set; } = 1;
     internal ILoggerFactory? LoggerFactory { get; } = loggerFactory;
->>>>>>> 9412a51b
     internal IJobClient JobClient { get; } = zeebeClient;
 
     public IJobWorkerBuilderStep2 JobType(string type)
@@ -59,105 +46,6 @@
         Request.Type = type;
         return this;
     }
-<<<<<<< HEAD
-
-    public IJobWorkerBuilderStep3 Handler(JobHandler handler)
-    {
-        asyncJobHandler = (c, j) => Task.Run(() => handler.Invoke(c, j));
-        return this;
-    }
-
-    public IJobWorkerBuilderStep3 Handler(AsyncJobHandler handler)
-    {
-        asyncJobHandler = handler;
-        return this;
-    }
-
-    public IJobWorkerBuilderStep3 TenantIds(IList<string> tenantIds)
-    {
-        Request.TenantIds.AddRange(tenantIds);
-        return this;
-    }
-
-    public IJobWorkerBuilderStep3 TenantIds(params string[] tenantIds)
-    {
-        return TenantIds(tenantIds.ToList());
-    }
-
-    internal AsyncJobHandler Handler()
-    {
-        return asyncJobHandler;
-    }
-
-    public IJobWorkerBuilderStep3 Timeout(TimeSpan timeout)
-    {
-        Request.Timeout = (long) timeout.TotalMilliseconds;
-        return this;
-    }
-
-    public IJobWorkerBuilderStep3 Name(string workerName)
-    {
-        Request.Worker = workerName;
-        return this;
-    }
-
-    public IJobWorkerBuilderStep3 MaxJobsActive(int maxJobsActive)
-    {
-        Request.MaxJobsToActivate = maxJobsActive;
-        return this;
-    }
-
-    public IJobWorkerBuilderStep3 FetchVariables(IList<string> fetchVariables)
-    {
-        Request.FetchVariable.AddRange(fetchVariables);
-        return this;
-    }
-
-    public IJobWorkerBuilderStep3 FetchVariables(params string[] fetchVariables)
-    {
-        Request.FetchVariable.AddRange(fetchVariables);
-        return this;
-    }
-
-    public IJobWorkerBuilderStep3 PollInterval(TimeSpan pollInterval)
-    {
-        this.pollInterval = pollInterval;
-        return this;
-    }
-
-    internal TimeSpan PollInterval()
-    {
-        return pollInterval;
-    }
-
-    public IJobWorkerBuilderStep3 PollingTimeout(TimeSpan pollingTimeout)
-    {
-        Request.RequestTimeout = (long) pollingTimeout.TotalMilliseconds;
-        return this;
-    }
-
-    public IJobWorkerBuilderStep3 AutoCompletion()
-    {
-        autoCompletion = true;
-        return this;
-    }
-
-    public IJobWorkerBuilderStep3 HandlerThreads(byte threadCount)
-    {
-        if (threadCount <= 0)
-        {
-            var errorMsg = $"Expected an handler thread count larger then zero, but got {threadCount}.";
-            throw new ArgumentOutOfRangeException(errorMsg);
-        }
-
-        ThreadCount = threadCount;
-        return this;
-    }
-
-    internal bool AutoCompletionEnabled()
-    {
-        return autoCompletion;
-=======
 
     public IJobWorkerBuilderStep3 Handler(JobHandler handler)
     {
@@ -240,7 +128,6 @@
 
         ThreadCount = threadCount;
         return this;
->>>>>>> 9412a51b
     }
 
     public IJobWorker Open()
