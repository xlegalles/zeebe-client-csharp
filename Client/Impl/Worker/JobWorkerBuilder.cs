--- conflicted
+++ resolved
@@ -33,11 +33,7 @@
     : IJobWorkerBuilderStep1, IJobWorkerBuilderStep2, IJobWorkerBuilderStep3
 {
     internal TimeSpan PollingInterval { get; private set; }
-<<<<<<< HEAD
-    internal AsyncJobHandler? JobHandler { get; set; }
-=======
     internal AsyncJobHandler? JobHandler { get; private set; }
->>>>>>> 7018f00a
     internal bool AutoCompletionEnabled { get; private set; }
     internal JobActivator Activator { get; } = new (gatewayClient);
     internal ActivateJobsRequest Request { get; } = new ();
