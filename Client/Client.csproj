<Project Sdk="Microsoft.NET.Sdk">

  <PropertyGroup>
    <TargetFrameworks>net5.0;net6.0;net7.0</TargetFrameworks>
    <LangVersion>11</LangVersion>
    <Version>2.0.0</Version>
    <Authors>Christopher Zell</Authors>
    <Company />
    <Description>
Client to communicate with a Zeebe broker.

Uses GRPC as protocol for communication.
For more information about the zeebe project please visit http://zeebe.io</Description>
    <PackageProjectUrl>https://github.com/zeebe-io/zeebe-client-csharp</PackageProjectUrl>
    <PackageTags>zeebe, zb, zb-csharp, zb-client, grpc</PackageTags>

    <AssemblyVersion>2.0.0</AssemblyVersion>
    <FileVersion>2.0.0</FileVersion>
    <PackageReleaseNotes>
Features:

  * feat: allowed to set retryBackOff parameter of FailJobCommand by @aanodin in https://github.com/camunda-community-hub/zeebe-client-csharp/pull/482

Bug Fixes:

  * 

Dependency updates:

  * chore(deps): bump zb-client from 1.2.0 to 1.2.1 by @dependabot in https://github.com/camunda-community-hub/zeebe-client-csharp/pull/382
  * chore(deps): bump Grpc.Auth from 2.43.0 to 2.44.0 by @dependabot in https://github.com/camunda-community-hub/zeebe-client-csharp/pull/389
  * chore(deps): bump Grpc.Core from 2.43.0 to 2.44.0 by @dependabot in https://github.com/camunda-community-hub/zeebe-client-csharp/pull/386
  * chore(deps): bump Grpc.Tools from 2.43.0 to 2.44.0 by @dependabot in https://github.com/camunda-community-hub/zeebe-client-csharp/pull/387
  * chore(deps): bump Grpc from 2.43.0 to 2.44.0 by @dependabot in https://github.com/camunda-community-hub/zeebe-client-csharp/pull/388
  * chore(deps): bump Microsoft.NET.Test.Sdk from 17.0.0 to 17.1.0 by @dependabot in https://github.com/camunda-community-hub/zeebe-client-csharp/pull/390
  * chore(deps): bump NLog from 4.7.13 to 4.7.14 by @dependabot in https://github.com/camunda-community-hub/zeebe-client-csharp/pull/391
  * chore(deps): bump Microsoft.Extensions.Logging.Abstractions from 6.0.0 to 6.0.1 by @dependabot in https://github.com/camunda-community-hub/zeebe-client-csharp/pull/392
  * chore(deps): bump NUnit from 3.13.2 to 3.13.3 by @dependabot in https://github.com/camunda-community-hub/zeebe-client-csharp/pull/393
  * chore(deps): bump Grpc.Core from 2.44.0 to 2.45.0 by @dependabot in https://github.com/camunda-community-hub/zeebe-client-csharp/pull/397
  * chore(deps): bump NLog from 4.7.14 to 4.7.15 by @dependabot in https://github.com/camunda-community-hub/zeebe-client-csharp/pull/398
  * chore(deps): bump Grpc.Auth from 2.44.0 to 2.45.0 by @dependabot in https://github.com/camunda-community-hub/zeebe-client-csharp/pull/396
  * chore(deps): bump Grpc from 2.44.0 to 2.45.0 by @dependabot in https://github.com/camunda-community-hub/zeebe-client-csharp/pull/395
  * chore(deps): bump Grpc.Tools from 2.44.0 to 2.45.0 by @dependabot in https://github.com/camunda-community-hub/zeebe-client-csharp/pull/394
  * chore(deps): bump Google.Protobuf from 3.19.4 to 3.20.0 by @dependabot in https://github.com/camunda-community-hub/zeebe-client-csharp/pull/399
  * chore(deps): bump Google.Protobuf from 3.20.0 to 3.20.1 by @dependabot in https://github.com/camunda-community-hub/zeebe-client-csharp/pull/400
  * chore(deps): bump Microsoft.NET.Test.Sdk from 17.1.0 to 17.2.0 by @dependabot in https://github.com/camunda-community-hub/zeebe-client-csharp/pull/401
  * chore(deps): bump Grpc.Tools from 2.45.0 to 2.46.1 by @dependabot in https://github.com/camunda-community-hub/zeebe-client-csharp/pull/405
  * chore(deps): bump Grpc.Auth from 2.45.0 to 2.46.1 by @dependabot in https://github.com/camunda-community-hub/zeebe-client-csharp/pull/404
  * chore(deps): bump Grpc.Core from 2.45.0 to 2.46.1 by @dependabot in https://github.com/camunda-community-hub/zeebe-client-csharp/pull/403
  * chore(deps): bump Grpc from 2.45.0 to 2.46.1 by @dependabot in https://github.com/camunda-community-hub/zeebe-client-csharp/pull/402
  * chore(deps): bump NLog from 4.7.15 to 5.0.0 by @dependabot in https://github.com/camunda-community-hub/zeebe-client-csharp/pull/407
  * chore(deps): bump NLog.Extensions.Logging from 1.7.4 to 5.0.0 by @dependabot in https://github.com/camunda-community-hub/zeebe-client-csharp/pull/406
  * chore(deps): bump Grpc.Core from 2.46.1 to 2.46.3 by @dependabot in https://github.com/camunda-community-hub/zeebe-client-csharp/pull/409
  * chore(deps): bump Grpc.Tools from 2.46.1 to 2.46.3 by @dependabot in https://github.com/camunda-community-hub/zeebe-client-csharp/pull/408
  * chore(deps): bump Grpc from 2.46.1 to 2.46.3 by @dependabot in https://github.com/camunda-community-hub/zeebe-client-csharp/pull/411
  * chore(deps): bump Grpc.Auth from 2.46.1 to 2.46.3 by @dependabot in https://github.com/camunda-community-hub/zeebe-client-csharp/pull/410
  * chore(deps): bump Google.Protobuf from 3.20.1 to 3.21.0 by @dependabot in https://github.com/camunda-community-hub/zeebe-client-csharp/pull/412
  * chore(deps): bump Google.Protobuf from 3.21.0 to 3.21.1 by @dependabot in https://github.com/camunda-community-hub/zeebe-client-csharp/pull/413
  * chore(deps): bump NLog from 5.0.0 to 5.0.1 by @dependabot in https://github.com/camunda-community-hub/zeebe-client-csharp/pull/416
  * chore(deps): bump Grpc.Tools from 2.46.3 to 2.47.0 by @dependabot in https://github.com/camunda-community-hub/zeebe-client-csharp/pull/419
  * chore(deps): bump NLog.Extensions.Logging from 5.0.0 to 5.0.1 by @dependabot in https://github.com/camunda-community-hub/zeebe-client-csharp/pull/420
  * chore(deps): bump Google.Protobuf from 3.21.1 to 3.21.2 by @dependabot in https://github.com/camunda-community-hub/zeebe-client-csharp/pull/421
  * chore(deps): bump Grpc.Auth from 2.46.3 to 2.47.0 by @dependabot in https://github.com/camunda-community-hub/zeebe-client-csharp/pull/422
  * chore(deps): bump Google.Protobuf from 3.21.2 to 3.21.4 by @dependabot in https://github.com/camunda-community-hub/zeebe-client-csharp/pull/425
  * chore(deps): bump Microsoft.NET.Test.Sdk from 17.2.0 to 17.3.0 by @dependabot in https://github.com/camunda-community-hub/zeebe-client-csharp/pull/427
  * chore(deps): bump Google.Protobuf from 3.21.4 to 3.21.5 by @dependabot in https://github.com/camunda-community-hub/zeebe-client-csharp/pull/426
  * chore(deps): bump NLog from 5.0.1 to 5.0.2 by @dependabot in https://github.com/camunda-community-hub/zeebe-client-csharp/pull/429
  * chore(deps): bump NLog.Extensions.Logging from 5.0.1 to 5.0.2 by @dependabot in https://github.com/camunda-community-hub/zeebe-client-csharp/pull/428
  * chore(deps): bump Grpc.Tools from 2.47.0 to 2.48.0 by @dependabot in https://github.com/camunda-community-hub/zeebe-client-csharp/pull/430
  * chore(deps): bump Grpc.Auth from 2.47.0 to 2.48.0 by @dependabot in https://github.com/camunda-community-hub/zeebe-client-csharp/pull/431
  * chore(deps): bump NLog from 5.0.2 to 5.0.4 by @dependabot in https://github.com/camunda-community-hub/zeebe-client-csharp/pull/436
  * chore(deps): bump Microsoft.NET.Test.Sdk from 17.3.0 to 17.3.1 by @dependabot in https://github.com/camunda-community-hub/zeebe-client-csharp/pull/432
  * chore(deps): bump NLog.Extensions.Logging from 5.0.2 to 5.0.4 by @dependabot in https://github.com/camunda-community-hub/zeebe-client-csharp/pull/435
  * chore(deps): bump Grpc.Tools from 2.48.0 to 2.48.1 by @dependabot in https://github.com/camunda-community-hub/zeebe-client-csharp/pull/437
  * chore(deps): bump Google.Protobuf from 3.21.5 to 3.21.6 by @dependabot in https://github.com/camunda-community-hub/zeebe-client-csharp/pull/440
  * chore(deps): bump Microsoft.Extensions.Logging.Abstractions from 6.0.1 to 6.0.2 by @dependabot in https://github.com/camunda-community-hub/zeebe-client-csharp/pull/441
  * chore(deps): bump Grpc.Tools from 2.48.1 to 2.49.1 by @dependabot in https://github.com/camunda-community-hub/zeebe-client-csharp/pull/444
  * chore(deps): bump Grpc.Auth from 2.48.0 to 2.49.0 by @dependabot in https://github.com/camunda-community-hub/zeebe-client-csharp/pull/442
  * chore(deps): bump Microsoft.NET.Test.Sdk from 17.3.1 to 17.3.2 by @dependabot in https://github.com/camunda-community-hub/zeebe-client-csharp/pull/445
  * chore(deps): bump Grpc.Core from 2.46.3 to 2.46.5 by @dependabot in https://github.com/camunda-community-hub/zeebe-client-csharp/pull/446
  * chore(deps): bump Grpc from 2.46.3 to 2.46.5 by @dependabot in https://github.com/camunda-community-hub/zeebe-client-csharp/pull/443
  * chore(deps): bump Google.Protobuf from 3.21.6 to 3.21.7 by @dependabot in https://github.com/camunda-community-hub/zeebe-client-csharp/pull/447
  * chore(deps): bump Microsoft.Extensions.DependencyInjection from 6.0.0 to 6.0.1 by @dependabot in https://github.com/camunda-community-hub/zeebe-client-csharp/pull/448
  * chore(deps): bump Google.Protobuf from 3.21.7 to 3.21.9 by @dependabot in https://github.com/camunda-community-hub/zeebe-client-csharp/pull/454
  * chore(deps): bump NLog from 5.0.4 to 5.0.5 by @dependabot in https://github.com/camunda-community-hub/zeebe-client-csharp/pull/453
  * chore(deps): bump Grpc.Tools from 2.49.1 to 2.50.0 by @dependabot in https://github.com/camunda-community-hub/zeebe-client-csharp/pull/449
  * chore(deps): bump Microsoft.Extensions.DependencyInjection from 6.0.1 to 7.0.0 by @dependabot in https://github.com/camunda-community-hub/zeebe-client-csharp/pull/457
  * chore(deps): bump NLog.Extensions.Logging from 5.0.4 to 5.1.0 by @dependabot in https://github.com/camunda-community-hub/zeebe-client-csharp/pull/458
  * chore(deps): bump Microsoft.Extensions.DependencyInjection.Abstractions from 6.0.0 to 7.0.0 by @dependabot in https://github.com/camunda-community-hub/zeebe-client-csharp/pull/456
  * chore(deps): bump Microsoft.NET.Test.Sdk from 17.3.2 to 17.4.0 by @dependabot in https://github.com/camunda-community-hub/zeebe-client-csharp/pull/461
  * chore(deps): bump System.Threading.Tasks.Dataflow from 6.0.0 to 7.0.0 by @dependabot in https://github.com/camunda-community-hub/zeebe-client-csharp/pull/460
  * chore(deps): bump Microsoft.Extensions.Logging.Abstractions from 6.0.2 to 7.0.0 by @dependabot in https://github.com/camunda-community-hub/zeebe-client-csharp/pull/459
  * chore(deps): bump NUnit3TestAdapter from 4.2.1 to 4.3.0 by @dependabot in https://github.com/camunda-community-hub/zeebe-client-csharp/pull/465
  * chore(deps): bump Microsoft.Extensions.Configuration.FileExtensions from 6.0.0 to 7.0.0 by @dependabot in https://github.com/camunda-community-hub/zeebe-client-csharp/pull/464
  * chore(deps): bump Grpc.Auth from 2.49.0 to 2.50.0 by @dependabot in https://github.com/camunda-community-hub/zeebe-client-csharp/pull/463
  * chore(deps): bump NUnit3TestAdapter from 4.3.0 to 4.3.1 by @dependabot in https://github.com/camunda-community-hub/zeebe-client-csharp/pull/466
  * chore(deps): bump Newtonsoft.Json from 13.0.1 to 13.0.2 by @dependabot in https://github.com/camunda-community-hub/zeebe-client-csharp/pull/467
  * chore(deps): bump NLog from 5.0.5 to 5.1.0 by @dependabot in https://github.com/camunda-community-hub/zeebe-client-csharp/pull/470
  * chore(deps): bump NLog.Extensions.Logging from 5.1.0 to 5.2.0 by @dependabot in https://github.com/camunda-community-hub/zeebe-client-csharp/pull/469
  * chore(deps): bump Google.Protobuf from 3.21.9 to 3.21.10 by @dependabot in https://github.com/camunda-community-hub/zeebe-client-csharp/pull/471
  * feat: Update Testcontainers for .NET by @HofmeisterAn in https://github.com/camunda-community-hub/zeebe-client-csharp/pull/475
  * chore(deps): bump Microsoft.NET.Test.Sdk from 17.4.0 to 17.4.1 by @dependabot in https://github.com/camunda-community-hub/zeebe-client-csharp/pull/476
  * chore(deps): bump Google.Protobuf from 3.21.10 to 3.21.12 by @dependabot in https://github.com/camunda-community-hub/zeebe-client-csharp/pull/477
  * chore(deps): bump Grpc.Tools from 2.50.0 to 2.51.0 by @dependabot in https://github.com/camunda-community-hub/zeebe-client-csharp/pull/472
  * chore(deps): bump NLog from 5.1.0 to 5.1.1 by @dependabot in https://github.com/camunda-community-hub/zeebe-client-csharp/pull/479
  * chore(deps): bump NLog.Extensions.Logging from 5.2.0 to 5.2.1 by @dependabot in https://github.com/camunda-community-hub/zeebe-client-csharp/pull/478
  * chore(deps): bump Grpc.Auth from 2.50.0 to 2.51.0 by @dependabot in https://github.com/camunda-community-hub/zeebe-client-csharp/pull/480
  * chore(deps): bump Grpc.Core from 2.46.5 to 2.46.6 by @dependabot in https://github.com/camunda-community-hub/zeebe-client-csharp/pull/484
  * chore(deps): bump Grpc from 2.46.5 to 2.46.6 by @dependabot in https://github.com/camunda-community-hub/zeebe-client-csharp/pull/485

-----

This release is based on the Zeebe 8.1.X release (https://github.com/zeebe-io/zeebe).
    </PackageReleaseNotes>
    <PackageRequireLicenseAcceptance>true</PackageRequireLicenseAcceptance>
    <GeneratePackageOnBuild>true</GeneratePackageOnBuild>
    <PackageId>zb-client</PackageId>
    <Product>Zeebe C# client</Product>
    <RepositoryUrl>https://github.com/zeebe-io/zeebe-client-csharp</RepositoryUrl>
    <RepositoryType>git</RepositoryType>
    <PackageLicenseExpression>Apache-2.0</PackageLicenseExpression>
    <PackageIcon>icon.png</PackageIcon>
    <PackageVersion>1.3.0</PackageVersion>
    <RootNamespace>Zeebe.Client</RootNamespace>
    <Title>1.3.0</Title>
  </PropertyGroup>

  <ItemGroup>
<<<<<<< HEAD
    <PackageReference Include="Grpc.Net.Client" version="2.53.0" />
    <PackageReference Include="Grpc.AspNetCore" version="2.53.0" />
    <PackageReference Include="Grpc.Auth" version="2.53.0" />
    <PackageReference Include="Grpc.Tools" version="2.54.0">
      <PrivateAssets>all</PrivateAssets>
      <IncludeAssets>runtime; build; native; contentfiles; analyzers</IncludeAssets>
    </PackageReference>
=======
    <PackageReference Include="Google.Protobuf" version="3.23.3" />
    <PackageReference Include="Grpc" version="2.46.6" />
    <PackageReference Include="Grpc.Auth" Version="2.54.0" />
    <PackageReference Include="Grpc.Core" version="2.46.6" />
    <PackageReference Include="Grpc.Tools" version="2.55.1">
      <PrivateAssets>all</PrivateAssets>
      <IncludeAssets>runtime; build; native; contentfiles; analyzers</IncludeAssets>
    </PackageReference>
    <PackageReference Include="Microsoft.Extensions.DependencyInjection.Abstractions" Version="7.0.0" />
    <PackageReference Include="Microsoft.Extensions.Logging.Abstractions" Version="7.0.1" />
>>>>>>> 780c187c
    <PackageReference Include="System.Threading.Tasks.Dataflow" Version="7.0.0" />
  </ItemGroup>

  <ItemGroup>
    <PackageReference Update="StyleCop.Analyzers" Version="1.1.118" />
  </ItemGroup>


  <ItemGroup>
    <None Include="..\docs\icon.png">
      <Pack>True</Pack>
      <PackagePath></PackagePath>
    </None>
  </ItemGroup>

  <PropertyGroup>
    <!-- Explicitly generate Assembly Info -->
    <GenerateAssemblyInfo>true</GenerateAssemblyInfo>
  </PropertyGroup>

  <ItemGroup>
    <AssemblyAttribute Include="System.Runtime.CompilerServices.InternalsVisibleToAttribute">
      <_Parameter1>Client.UnitTests</_Parameter1>
    </AssemblyAttribute>
  </ItemGroup>

</Project><|MERGE_RESOLUTION|>--- conflicted
+++ resolved
@@ -126,26 +126,13 @@
   </PropertyGroup>
 
   <ItemGroup>
-<<<<<<< HEAD
-    <PackageReference Include="Grpc.Net.Client" version="2.53.0" />
-    <PackageReference Include="Grpc.AspNetCore" version="2.53.0" />
-    <PackageReference Include="Grpc.Auth" version="2.53.0" />
-    <PackageReference Include="Grpc.Tools" version="2.54.0">
-      <PrivateAssets>all</PrivateAssets>
-      <IncludeAssets>runtime; build; native; contentfiles; analyzers</IncludeAssets>
-    </PackageReference>
-=======
-    <PackageReference Include="Google.Protobuf" version="3.23.3" />
-    <PackageReference Include="Grpc" version="2.46.6" />
-    <PackageReference Include="Grpc.Auth" Version="2.54.0" />
-    <PackageReference Include="Grpc.Core" version="2.46.6" />
+    <PackageReference Include="Grpc.Net.Client" version="2.54.0" />
+    <PackageReference Include="Grpc.AspNetCore" version="2.54.0" />
+    <PackageReference Include="Grpc.Auth" version="2.54.0" />
     <PackageReference Include="Grpc.Tools" version="2.55.1">
       <PrivateAssets>all</PrivateAssets>
       <IncludeAssets>runtime; build; native; contentfiles; analyzers</IncludeAssets>
     </PackageReference>
-    <PackageReference Include="Microsoft.Extensions.DependencyInjection.Abstractions" Version="7.0.0" />
-    <PackageReference Include="Microsoft.Extensions.Logging.Abstractions" Version="7.0.1" />
->>>>>>> 780c187c
     <PackageReference Include="System.Threading.Tasks.Dataflow" Version="7.0.0" />
   </ItemGroup>
 
