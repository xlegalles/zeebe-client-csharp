--- conflicted
+++ resolved
@@ -1,32 +1,25 @@
 <Project Sdk="Microsoft.NET.Sdk">
 
-    <PropertyGroup>
-        <TargetFrameworks>net5.0;net6.0;net7.0</TargetFrameworks>
-        <DockerDefaultTargetOS>Linux</DockerDefaultTargetOS>
-        <OutputType>Exe</OutputType>
-        <LangVersion>latest</LangVersion>
-    </PropertyGroup>
+  <PropertyGroup>
+    <TargetFramework>netcoreapp3.1</TargetFramework>
+    <DockerDefaultTargetOS>Linux</DockerDefaultTargetOS>
+    <OutputType>Exe</OutputType>
+    <LangVersion>latest</LangVersion>
+  </PropertyGroup>
 
-<<<<<<< HEAD
-    <ItemGroup>
-        <PackageReference Include="NLog.Extensions.Logging" Version="5.2.3"/>
-        <PackageReference Include="zb-client" Version="1.3.0"/>
-    </ItemGroup>
-=======
   <ItemGroup>
     <PackageReference Include="NLog.Extensions.Logging" Version="5.2.5" />
     <PackageReference Include="zb-client" Version="1.3.0" />
   </ItemGroup>
->>>>>>> 56ec73d1
 
-    <ItemGroup>
-        <Content Include="NLog.config">
-            <CopyToOutputDirectory>Always</CopyToOutputDirectory>
-        </Content>
-    </ItemGroup>
+  <ItemGroup>
+    <Content Include="NLog.config">
+      <CopyToOutputDirectory>Always</CopyToOutputDirectory>
+    </Content>
+  </ItemGroup>
 
-    <ItemGroup>
-        <PackageReference Update="StyleCop.Analyzers" Version="1.1.118"/>
-    </ItemGroup>
+  <ItemGroup>
+    <PackageReference Update="StyleCop.Analyzers" Version="1.1.118" />
+  </ItemGroup>
 
 </Project>