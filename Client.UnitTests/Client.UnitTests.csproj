--- conflicted
+++ resolved
@@ -17,9 +17,8 @@
         <None Update="Resources\**" CopyToOutputDirectory="PreserveNewest" />
     </ItemGroup>
 
-<<<<<<< HEAD
     <ItemGroup>
-        <PackageReference Include="NLog" Version="5.1.4" />
+        <PackageReference Include="NLog" Version="5.1.5" />
         <PackageReference Include="NUnit" Version="3.13.3" />
         <PackageReference Include="NUnit3TestAdapter" Version="4.4.2" />
         <PackageReference Include="Microsoft.NET.Test.Sdk" Version="17.6.0" />
@@ -36,24 +35,4 @@
             <CopyToOutputDirectory>PreserveNewest</CopyToOutputDirectory>
         </Content>
     </ItemGroup>
-=======
-  <ItemGroup>
-    <PackageReference Include="NLog" Version="5.1.5" />
-    <PackageReference Include="NUnit" Version="3.13.3" />
-    <PackageReference Include="NUnit3TestAdapter" Version="4.4.2" />
-    <PackageReference Include="Microsoft.NET.Test.Sdk" Version="17.6.0" />
-    <PackageReference Update="StyleCop.Analyzers" Version="1.1.118" />
-  </ItemGroup>
-  
-  <ItemGroup>
-    <ProjectReference Include="..\Client\Client.csproj" />
-  </ItemGroup>
-  
-  <ItemGroup>
-    <None Remove="NLog.config" />
-    <Content Include="NLog.config">
-      <CopyToOutputDirectory>PreserveNewest</CopyToOutputDirectory>
-    </Content>
-  </ItemGroup>
->>>>>>> aa06a266
 </Project>