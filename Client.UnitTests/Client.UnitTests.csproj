--- conflicted
+++ resolved
@@ -1,42 +1,22 @@
 ﻿<Project Sdk="Microsoft.NET.Sdk">
 
-    <PropertyGroup>
-        <TargetFramework>net7.0</TargetFramework>
-        <RootNamespace>Zeebe.Client</RootNamespace>
-    </PropertyGroup>
+  <PropertyGroup>
+    <TargetFramework>netcoreapp3.1</TargetFramework>
+    <RootNamespace>Zeebe.Client</RootNamespace>
+  </PropertyGroup>
 
-    <PropertyGroup Condition=" '$(Configuration)' == 'Debug' ">
-        <PlatformTarget>x64</PlatformTarget>
-    </PropertyGroup>
+  <PropertyGroup Condition=" '$(Configuration)' == 'Debug' ">
+    <PlatformTarget>x64</PlatformTarget>
+  </PropertyGroup>
 
-    <PropertyGroup Condition=" '$(Configuration)' == 'Release' ">
-        <PlatformTarget>x64</PlatformTarget>
-    </PropertyGroup>
+  <PropertyGroup Condition=" '$(Configuration)' == 'Release' ">
+    <PlatformTarget>x64</PlatformTarget>
+  </PropertyGroup>
 
-    <ItemGroup>
-        <None Update="Resources\**" CopyToOutputDirectory="PreserveNewest" />
-    </ItemGroup>
+  <ItemGroup>
+    <None Update="Resources\**" CopyToOutputDirectory="PreserveNewest" />
+  </ItemGroup>
 
-<<<<<<< HEAD
-    <ItemGroup>
-        <PackageReference Include="NLog" Version="5.1.5" />
-        <PackageReference Include="NUnit" Version="3.13.3" />
-        <PackageReference Include="NUnit3TestAdapter" Version="4.4.2" />
-        <PackageReference Include="Microsoft.NET.Test.Sdk" Version="17.6.0" />
-        <PackageReference Update="StyleCop.Analyzers" Version="1.1.118" />
-    </ItemGroup>
-
-    <ItemGroup>
-        <ProjectReference Include="..\Client\Client.csproj" />
-    </ItemGroup>
-
-    <ItemGroup>
-        <None Remove="NLog.config" />
-        <Content Include="NLog.config">
-            <CopyToOutputDirectory>PreserveNewest</CopyToOutputDirectory>
-        </Content>
-    </ItemGroup>
-=======
   <ItemGroup>
     <PackageReference Include="NLog" Version="5.2.0" />
     <PackageReference Include="NUnit" Version="3.13.3" />
@@ -55,5 +35,4 @@
       <CopyToOutputDirectory>PreserveNewest</CopyToOutputDirectory>
     </Content>
   </ItemGroup>
->>>>>>> 59b31a32
 </Project>