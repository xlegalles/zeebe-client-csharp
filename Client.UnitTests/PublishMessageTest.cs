using System;
using System.Threading;
using System.Threading.Tasks;
using GatewayProtocol;
using Grpc.Core;
using NUnit.Framework;

namespace Zeebe.Client;

[TestFixture]
public class PublishMessageTest : BaseZeebeTest
{
    [Test]
    public async Task ShouldSendRequestAsExpected()
    {
        // given
        const string variables = "{\"foo\":23}";
        var expectedRequest = new PublishMessageRequest
        {
            CorrelationKey = "p-1",
            Name = "messageName",
            Variables = variables
        };

    // when
        _ = await ZeebeClient
        .NewPublishMessageCommand()
        .MessageName("messageName")
        .CorrelationKey("p-1")
        .Variables(variables)
        .Send();

        // then
        var request = TestService.Requests[typeof(PublishMessageRequest)][0];
        Assert.AreEqual(expectedRequest, request);
    }

    [Test]
    public void ShouldTimeoutRequest()
    {
        // given

        // when
        var task = ZeebeClient
            .NewPublishMessageCommand()
            .MessageName("messageName")
            .CorrelationKey("p-1")
            .Send(TimeSpan.Zero);
        var aggregateException = Assert.Throws<AggregateException>(() => task.Wait());
        var rpcException = (RpcException)aggregateException.InnerExceptions[0];

        // then
        Assert.AreEqual(StatusCode.DeadlineExceeded, rpcException.Status.StatusCode);
    }

    [Test]
    public void ShouldCancelRequest()
    {
        // given

        // when
        var task = ZeebeClient
            .NewPublishMessageCommand()
            .MessageName("messageName")
            .CorrelationKey("p-1")
            .Send(new CancellationTokenSource(TimeSpan.Zero).Token);
        var aggregateException = Assert.Throws<AggregateException>(() => task.Wait());
        var rpcException = (RpcException)aggregateException.InnerExceptions[0];

        // then
        Assert.AreEqual(StatusCode.Cancelled, rpcException.Status.StatusCode);
    }

    [Test]
    public async Task ShouldSendRequestWithTtlAsExpected()
    {
        // given
        var expectedRequest = new PublishMessageRequest
        {
            CorrelationKey = "p-1",
            Name = "messageName",
            TimeToLive = 10_000
        };

    // when
        _ = await ZeebeClient
        .NewPublishMessageCommand()
        .MessageName("messageName")
        .CorrelationKey("p-1")
        .TimeToLive(TimeSpan.FromSeconds(10))
        .Send();

        // then
        var request = TestService.Requests[typeof(PublishMessageRequest)][0];
        Assert.AreEqual(expectedRequest, request);
    }

    [Test]
    public async Task ShouldSendRequestWithIdAsExpected()
    {
        // given
        var expectedRequest = new PublishMessageRequest
        {
<<<<<<< HEAD
            // given
            var expectedRequest = new PublishMessageRequest
            {
                CorrelationKey = "p-1",
                Name = "messageName",
                MessageId = "id",
                TimeToLive = 10_000
            };

            // when
            await ZeebeClient
                .NewPublishMessageCommand()
                .MessageName("messageName")
                .CorrelationKey("p-1")
                .MessageId("id")
                .TimeToLive(TimeSpan.FromSeconds(10))
                .Send();

            // then
            var request = TestService.Requests[typeof(PublishMessageRequest)][0];
            Assert.AreEqual(expectedRequest, request);
        }

        [Test]
        public async Task ShouldSendRequestWithTenantIdAsExpected()
        {
            // given
            var expectedRequest = new PublishMessageRequest
            {
                Name = "test",
                CorrelationKey = "123",
                TenantId = "tenant1"
            };

            // when
            await ZeebeClient.NewPublishMessageCommand()
                .MessageName("test")
                .CorrelationKey("123")
                .AddTenantId("tenant1")
                .Send();

            // then
            var request = TestService.Requests[typeof(PublishMessageRequest)][0];
            Assert.AreEqual(expectedRequest, request);
        }
=======
            CorrelationKey = "p-1",
            Name = "messageName",
            MessageId = "id",
            TimeToLive = 10_000
        };

    // when
        _ = await ZeebeClient
        .NewPublishMessageCommand()
        .MessageName("messageName")
        .CorrelationKey("p-1")
        .MessageId("id")
        .TimeToLive(TimeSpan.FromSeconds(10))
        .Send();

        // then
        var request = TestService.Requests[typeof(PublishMessageRequest)][0];
        Assert.AreEqual(expectedRequest, request);
>>>>>>> 47586f67
    }
}<|MERGE_RESOLUTION|>--- conflicted
+++ resolved
@@ -22,7 +22,7 @@
             Variables = variables
         };
 
-    // when
+        // when
         _ = await ZeebeClient
         .NewPublishMessageCommand()
         .MessageName("messageName")
@@ -82,7 +82,7 @@
             TimeToLive = 10_000
         };
 
-    // when
+        // when
         _ = await ZeebeClient
         .NewPublishMessageCommand()
         .MessageName("messageName")
@@ -101,60 +101,13 @@
         // given
         var expectedRequest = new PublishMessageRequest
         {
-<<<<<<< HEAD
-            // given
-            var expectedRequest = new PublishMessageRequest
-            {
-                CorrelationKey = "p-1",
-                Name = "messageName",
-                MessageId = "id",
-                TimeToLive = 10_000
-            };
-
-            // when
-            await ZeebeClient
-                .NewPublishMessageCommand()
-                .MessageName("messageName")
-                .CorrelationKey("p-1")
-                .MessageId("id")
-                .TimeToLive(TimeSpan.FromSeconds(10))
-                .Send();
-
-            // then
-            var request = TestService.Requests[typeof(PublishMessageRequest)][0];
-            Assert.AreEqual(expectedRequest, request);
-        }
-
-        [Test]
-        public async Task ShouldSendRequestWithTenantIdAsExpected()
-        {
-            // given
-            var expectedRequest = new PublishMessageRequest
-            {
-                Name = "test",
-                CorrelationKey = "123",
-                TenantId = "tenant1"
-            };
-
-            // when
-            await ZeebeClient.NewPublishMessageCommand()
-                .MessageName("test")
-                .CorrelationKey("123")
-                .AddTenantId("tenant1")
-                .Send();
-
-            // then
-            var request = TestService.Requests[typeof(PublishMessageRequest)][0];
-            Assert.AreEqual(expectedRequest, request);
-        }
-=======
             CorrelationKey = "p-1",
             Name = "messageName",
             MessageId = "id",
             TimeToLive = 10_000
         };
 
-    // when
+        // when
         _ = await ZeebeClient
         .NewPublishMessageCommand()
         .MessageName("messageName")
@@ -166,6 +119,28 @@
         // then
         var request = TestService.Requests[typeof(PublishMessageRequest)][0];
         Assert.AreEqual(expectedRequest, request);
->>>>>>> 47586f67
+    }
+ 
+    [Test]
+    public async Task ShouldSendRequestWithTenantIdAsExpected()
+    {
+        // given
+        var expectedRequest = new PublishMessageRequest
+        {
+            Name = "test",
+            CorrelationKey = "123",
+            TenantId = "tenant1"
+        };
+
+        // when
+        await ZeebeClient.NewPublishMessageCommand()
+            .MessageName("test")
+            .CorrelationKey("123")
+            .AddTenantId("tenant1")
+            .Send();
+
+        // then
+        var request = TestService.Requests[typeof(PublishMessageRequest)][0];
+        Assert.AreEqual(expectedRequest, request);
     }
 }